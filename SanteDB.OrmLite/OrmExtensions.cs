﻿/*
 * Copyright (C) 2021 - 2024, SanteSuite Inc. and the SanteSuite Contributors (See NOTICE.md for full copyright notices)
 * Copyright (C) 2019 - 2021, Fyfe Software Inc. and the SanteSuite Contributors
 * Portions Copyright (C) 2015-2018 Mohawk College of Applied Arts and Technology
 * 
 * Licensed under the Apache License, Version 2.0 (the "License"); you 
 * may not use this file except in compliance with the License. You may 
 * obtain a copy of the License at 
 * 
 * http://www.apache.org/licenses/LICENSE-2.0 
 * 
 * Unless required by applicable law or agreed to in writing, software
 * distributed under the License is distributed on an "AS IS" BASIS, WITHOUT
 * WARRANTIES OR CONDITIONS OF ANY KIND, either express or implied. See the 
 * License for the specific language governing permissions and limitations under 
 * the License.
 * 
 * User: fyfej
 * Date: 2023-6-21
 */
using SanteDB.Core.i18n;
using SanteDB.Core.Model.Map;
using System;
using System.Data;

namespace SanteDB.OrmLite
{
    /// <summary>
    /// Extensions for Orm
    /// </summary>
    public static class OrmExtensions
    {

        /// <summary>
        /// Load an extension using the extensions load extension method
        /// </summary>
        /// <param name="me">The connection on which the extension should be loaded</param>
        /// <param name="extensionName">The name of the extensions</param>
        /// <param name="entryPoint">The entry point in the library to initialize the extension.</param>
        public static void LoadExtension(this IDbConnection me, string extensionName, string entryPoint = null)
        {
<<<<<<< HEAD
            var loadExtensionMethod = me.GetType().GetMethod("LoadExtension", new Type[] { typeof(String), typeof(String) });
=======
            var loadextensionmethod = me.GetType().GetMethod("LoadExtension", new Type[] { typeof(string), typeof(string) });
>>>>>>> 3ae51dfa

            if (null == loadextensionmethod)
            {
<<<<<<< HEAD
                loadExtensionMethod.Invoke(me, new object[] { extensionName, entryPoint });
=======
                throw new MissingMethodException(string.Format("Could not locate LoadExtension(string, string) on type '{0}'", me.GetType().FullName));
>>>>>>> 3ae51dfa
            }

            loadextensionmethod.Invoke(me, new object[] { extensionName, entryPoint });
        }

        /// <summary>
        /// Execute a command that does not return a value.
        /// </summary>
        /// <param name="me">The connection to execute the command on.</param>
        /// <param name="sql">The statement to run in the command.</param>
        /// <param name="parameters">Parameters for the statement that will be inserted into the statement.</param>
        public static void Execute(this IDbConnection me, String sql, params object[] parameters)
        {
            using (var cmd = me.CreateCommand())
            {
                cmd.CommandText = sql;
                cmd.CommandType = CommandType.Text;
                int i = 0;
                foreach (var itm in parameters)
                {
                    if (itm is IDbDataParameter iddp)
                    {
                        cmd.Parameters.Add(iddp);
                    }
                    else
                    {
                        var parm = cmd.CreateParameter();
                        parm.ParameterName = $"@parm{i++}";
                        parm.Value = itm;
                        cmd.Parameters.Add(parm);
                    }

                }

                var retVal = cmd.ExecuteNonQuery();

            }
        }

        /// <summary>
        /// Execute a scalar command returning the result
        /// </summary>
        public static TReturn ExecuteScalar<TReturn>(this IDbConnection me, String sql, params object[] parameters)
        {
            using (var cmd = me.CreateCommand())
            {
                cmd.CommandText = sql;
                cmd.CommandType = CommandType.Text;
                int i = 0;
                foreach (var itm in parameters)
                {
                    if (itm is IDbDataParameter iddp)
                    {
                        cmd.Parameters.Add(iddp);
                    }
                    else
                    {
                        var parm = cmd.CreateParameter();
                        parm.ParameterName = $"@parm{i++}";
                        parm.Value = itm;
                        cmd.Parameters.Add(parm);
                    }

                }

                var retVal = cmd.ExecuteScalar();
                if (retVal == DBNull.Value || retVal == null)
                {
                    return default(TReturn);
                }
                else if (retVal is TReturn tr)
                {
                    return tr;
                }
                else if (MapUtil.TryConvert(retVal, typeof(TReturn), out var tr2))
                {
                    return (TReturn)tr2;
                }
                else
                {
                    throw new InvalidCastException(String.Format(ErrorMessages.MAP_INCOMPATIBLE_TYPE, retVal.GetType(), typeof(TReturn)));
                }
            }

        }
    }
}<|MERGE_RESOLUTION|>--- conflicted
+++ resolved
@@ -39,19 +39,11 @@
         /// <param name="entryPoint">The entry point in the library to initialize the extension.</param>
         public static void LoadExtension(this IDbConnection me, string extensionName, string entryPoint = null)
         {
-<<<<<<< HEAD
-            var loadExtensionMethod = me.GetType().GetMethod("LoadExtension", new Type[] { typeof(String), typeof(String) });
-=======
             var loadextensionmethod = me.GetType().GetMethod("LoadExtension", new Type[] { typeof(string), typeof(string) });
->>>>>>> 3ae51dfa
 
             if (null == loadextensionmethod)
             {
-<<<<<<< HEAD
-                loadExtensionMethod.Invoke(me, new object[] { extensionName, entryPoint });
-=======
                 throw new MissingMethodException(string.Format("Could not locate LoadExtension(string, string) on type '{0}'", me.GetType().FullName));
->>>>>>> 3ae51dfa
             }
 
             loadextensionmethod.Invoke(me, new object[] { extensionName, entryPoint });
