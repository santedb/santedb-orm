--- conflicted
+++ resolved
@@ -394,13 +394,7 @@
                 var tm = TableMapping.Get(typeof(TKeyTable));
 
                 if (tm.PrimaryKey.Count() != 1)
-<<<<<<< HEAD
                     throw new InvalidOperationException(String.Format(ErrorMessages.DATA_STRUCTURE_NOT_APPROPRIATE, nameof(Keys), "nokeys"));
-=======
-                {
-                    throw new InvalidOperationException("Cannot execute KEY query on object with no keys");
-                }
->>>>>>> cbed13a7
 
                 var sqlParts = this.m_extractRawSelectStatment.Match(innerQuery.SQL);
                 if (!sqlParts.Success)
