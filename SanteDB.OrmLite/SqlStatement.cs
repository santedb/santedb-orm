--- conflicted
+++ resolved
@@ -18,11 +18,6 @@
  * User: fyfej
  * Date: 2021-8-27
  */
-<<<<<<< HEAD
-
-using SanteDB.Core.Model;
-=======
->>>>>>> eb74da45
 using SanteDB.Core.Model.Map;
 using SanteDB.OrmLite.Providers;
 using System;
