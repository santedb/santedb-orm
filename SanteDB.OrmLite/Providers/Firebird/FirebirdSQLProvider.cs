﻿/*
 * Copyright (C) 2021 - 2022, SanteSuite Inc. and the SanteSuite Contributors (See NOTICE.md for full copyright notices)
 * Copyright (C) 2019 - 2021, Fyfe Software Inc. and the SanteSuite Contributors
 * Portions Copyright (C) 2015-2018 Mohawk College of Applied Arts and Technology
 *
 * Licensed under the Apache License, Version 2.0 (the "License"); you
 * may not use this file except in compliance with the License. You may
 * obtain a copy of the License at
 *
 * http://www.apache.org/licenses/LICENSE-2.0
 *
 * Unless required by applicable law or agreed to in writing, software
 * distributed under the License is distributed on an "AS IS" BASIS, WITHOUT
 * WARRANTIES OR CONDITIONS OF ANY KIND, either express or implied. See the
 * License for the specific language governing permissions and limitations under
 * the License.
 *
 * User: fyfej
 * Date: 2021-8-27
 */

/*
 * This product includes software developed by Borland Software Corp.
 */

using SanteDB.Core;
using SanteDB.Core.Diagnostics;
using SanteDB.Core.Interfaces;
using SanteDB.Core.Model;
using SanteDB.Core.Model.Map;
using SanteDB.Core.Services;
using SanteDB.OrmLite.Configuration;
using System;
using System.Collections.Generic;
using System.Data;
using System.Data.Common;
using System.Diagnostics.Tracing;
using System.IO;
using System.Linq;
using System.Text;
using System.Text.RegularExpressions;

namespace SanteDB.OrmLite.Providers.Firebird
{
    /// <summary>
    /// Represents a FirebirdSQL provider
    /// </summary>
    public class FirebirdSQLProvider : IDbMonitorProvider
    {
        // Trace source
        private readonly Tracer m_tracer = new Tracer(Constants.TracerName + ".FirebirdSQL");

        // DB provider factory
        private DbProviderFactory m_provider = null;


        // Parameter regex
        private readonly Regex m_parmRegex = new Regex(@"\?");

        // UUID regex
        private readonly Regex m_uuidRegex = new Regex(@"(\'[A-Za-z0-9]{8}\-[A-Za-z0-9]{4}\-[A-Za-z0-9]{4}\-[A-Za-z0-9]{4}\-[A-Za-z0-9]{12}\')");

        // Filter functions
        private static Dictionary<String, IDbFilterFunction> s_filterFunctions = null;

        // Filter functions
        private static Dictionary<String, IDbIndexFunction> s_indexFunctions = null;

        private IDiagnosticsProbe m_monitor;

        /// <summary>
        /// Create a new firebird provider
        /// </summary>
        public FirebirdSQLProvider()
        {
        }

        /// <summary>
        /// Gets or sets the connection string for the provider
        /// </summary>
        public string ConnectionString { get; set; }

        /// <summary>
        /// True if commands can be cancel
        /// </summary>
        public bool CanCancelCommands => false;

        /// <summary>
        /// Gets the features that this provider
        /// </summary>
        public SqlEngineFeatures Features
        {
            get
            {
                return SqlEngineFeatures.AutoGenerateTimestamps |
                    SqlEngineFeatures.FetchOffset |
                    SqlEngineFeatures.ReturnedInsertsAsParms |
                    SqlEngineFeatures.StrictSubQueryColumnNames;
            }
        }

        /// <summary>
        /// Gets the name of the provider
        /// </summary>
        public string Invariant
        {
            get
            {
                return "FirebirdSQL";
            }
        }

        /// <summary>
        /// Gets or sets the readonly connection string
        /// </summary>
        public string ReadonlyConnectionString { get; set; }

        /// <summary>
        /// Gets or sets whether SQL tracing is supported
        /// </summary>
        public bool TraceSql { get; set; }

        /// <summary>
        /// Get hte monitoring probe
        /// </summary>
        public IDiagnosticsProbe MonitorProbe
        {
            get
            {
                if (this.m_monitor == null)
                {
                    this.m_monitor = Diagnostics.OrmClientProbe.CreateProbe(this);
                }
                return this.m_monitor;
            }
        }


        /// <summary>
        /// Clone a connection
        /// </summary>
        /// <param name="source">The connection context to clone</param>
        /// <returns>The cloned connection</returns>
        public DataContext CloneConnection(DataContext source)
        {
            var retVal = source.IsReadonly ? this.GetReadonlyConnection() : this.GetWriteConnection();
            retVal.ContextId = source.ContextId;
            return retVal;
        }

        /// <summary>
        /// Convert a value to the specified type
        /// </summary>
        /// <param name="toType">The type to convert to</param>
        /// <param name="value">The value to be converted</param>
        public object ConvertValue(object value, Type toType)
        {
            object retVal = null;
            if (value != DBNull.Value)
            {
                // Hack: Firebird handles UUIDs as a char array of 16 rather than a byte array
                if (toType.StripNullable() == typeof(Guid))
                    retVal = Guid.Parse(String.Join("", Encoding.Default.GetBytes(value.ToString()).Select(o => (o).ToString("x2")).ToArray()));
                else if (toType.IsAssignableFrom(value.GetType()))
                    return value;
                else if (value is DateTime dt && toType.StripNullable().Equals(typeof(DateTimeOffset)))
                    return (DateTimeOffset)dt;
                else if (!MapUtil.TryConvert(value, toType, out retVal))
                    throw new ArgumentOutOfRangeException(nameof(value), $"Cannot convert {value?.GetType().Name} to {toType.Name}");
            }
            return retVal;
        }

        /// <summary>
        /// Turn the specified SQL statement into a count statement
        /// </summary>
        /// <param name="sqlStatement">The SQL statement to be counted</param>
        /// <returns>The count statement</returns>
        public SqlStatement Count(SqlStatement sqlStatement)
        {
            return new SqlStatement(this, "SELECT COUNT(*) FROM (").Append(sqlStatement.Build()).Append(") Q0");
        }

        /// <summary>
        /// Create a command
        /// </summary>
        public IDbCommand CreateCommand(DataContext context, SqlStatement stmt)
        {
            var finStmt = stmt.Build();

#if DB_DEBUG
           if(System.Diagnostics.Debugger.IsAttached)
               this.Explain(context, CommandType.Text, finStmt.SQL, finStmt.Arguments.ToArray());
#endif

            return this.CreateCommandInternal(context, CommandType.Text, finStmt.SQL, finStmt.Arguments.ToArray());
        }

        /// <summary>
        /// Create command internally
        /// </summary>
        private IDbCommand CreateCommandInternal(DataContext context, CommandType type, String sql, params object[] parms)
        {
            var pno = 0;

            sql = this.m_parmRegex
                .Replace(sql, o => $"@parm{pno++} ")
                .Replace(" ILIKE ", " LIKE ");
            sql = this.m_uuidRegex
                .Replace(sql, o => $"char_to_uuid({o.Groups[1].Value})")
                .Replace("char_to_uuid(char_to_uuid(", "(char_to_uuid("); //HACK:

            if (pno != parms.Length && type == CommandType.Text)
                throw new ArgumentOutOfRangeException(nameof(sql), $"Parameter mismatch query expected {pno} but {parms.Length} supplied");


            var cmd = context.Connection.CreateCommand();
            cmd.Transaction = context.Transaction;
            cmd.CommandType = type;

            if (this.TraceSql)
                this.m_tracer.TraceEvent(EventLevel.Verbose, "[{0}] {1}", type, sql);

            pno = 0;
            foreach (var itm in parms)
            {
                var parm = cmd.CreateParameter();
                var value = itm;

                // Parameter type
                parm.DbType = this.MapParameterType(value?.GetType());

                // Set value
                if (itm == null)
                    parm.Value = DBNull.Value;
                else if (value?.GetType().IsEnum == true)
                    parm.Value = (int)value;
                else if (parm.DbType == DbType.DateTime && value is DateTimeOffset dto)
                    parm.Value = dto.DateTime;
                else
                    parm.Value = itm;

                if (type == CommandType.Text)
                    parm.ParameterName = $"parm{pno++}";

                // Compensate UUID
                if (value is Guid || value is Guid?)
                {
                    sql = sql.Replace($"@{parm.ParameterName} ", $"char_to_uuid(@{parm.ParameterName}) ");
                    parm.DbType = System.Data.DbType.String;
                }
<<<<<<< HEAD

                parm.Direction = ParameterDirection.Input;

                if (this.TraceSql)
                    this.m_tracer.TraceEvent(EventLevel.Verbose, "\t [{0}] {1} ({2})", cmd.Parameters.Count, parm.Value, parm.DbType);

                cmd.Parameters.Add(parm);
            }

            cmd.CommandText = sql;
=======

                parm.Direction = ParameterDirection.Input;

                if (this.TraceSql)
                    this.m_tracer.TraceEvent(EventLevel.Verbose, "\t [{0}] {1} ({2})", cmd.Parameters.Count, parm.Value, parm.DbType);


                cmd.Parameters.Add(parm);
            }

            cmd.CommandText = sql;


>>>>>>> eb74da45

            return cmd;
        }

        /// <summary>
        /// Map a parameter type from the provided type
        /// </summary>
        public DbType MapParameterType(Type type)
        {
            if (type == null) return DbType.Object;
            else if (type.StripNullable() == typeof(String)) return System.Data.DbType.String;
            else if (type.StripNullable() == typeof(DateTime)) return System.Data.DbType.DateTime;
            else if (type.StripNullable() == typeof(DateTimeOffset)) return DbType.DateTime;
            else if (type.StripNullable() == typeof(Int32)) return System.Data.DbType.Int32;
            else if (type.StripNullable() == typeof(Int64)) return System.Data.DbType.Int64;
            else if (type.StripNullable() == typeof(Boolean)) return System.Data.DbType.Boolean;
            else if (type.StripNullable() == typeof(byte[]))
                return System.Data.DbType.Binary;
            else if (type.StripNullable() == typeof(float) || type.StripNullable() == typeof(double)) return System.Data.DbType.Double;
            else if (type.StripNullable() == typeof(Decimal)) return System.Data.DbType.Decimal;
            else if (type.StripNullable() == typeof(Guid)) return DbType.String;
            else if (type.IsEnum) return DbType.Int32;
            else if (type == typeof(DBNull))
                return DbType.Object;
            else
                throw new ArgumentOutOfRangeException(nameof(type), "Can't map parameter type");
        }

        /// <summary>
        /// Create a command
        /// </summary>
        /// <param name="context">The data context to create the command on</param>
        /// <param name="sql">The SQL contents</param>
        /// <param name="parms">The parameter values</param>
        /// <returns>The constructed command</returns>
        public IDbCommand CreateCommand(DataContext context, string sql, params object[] parms)
        {
            return this.CreateCommandInternal(context, CommandType.Text, sql, parms);
        }

        /// <summary>
        /// Create SQL keyword
        /// </summary>
        /// <param name="keywordType">The type of keyword</param>
        /// <returns>The SQL equivalent</returns>
        public string CreateSqlKeyword(SqlKeyword keywordType)
        {
            switch (keywordType)
            {
                case SqlKeyword.ILike:
                case SqlKeyword.Like:
                    return " LIKE ";

                case SqlKeyword.Lower:
                    return " LOWER ";

                case SqlKeyword.Upper:
                    return " UPPER ";

                case SqlKeyword.False:
                    return " FALSE ";

                case SqlKeyword.True:
                    return " TRUE ";
                case SqlKeyword.CreateOrAlter:
                    return "CREATE OR ALTER ";
                default:
                    throw new ArgumentOutOfRangeException(nameof(keywordType));
            }
        }

        /// <summary>
        /// Create a stored procedure execution
        /// </summary>
        /// <param name="context">The context of the command</param>
        /// <param name="spName">The stored procedure name</param>
        /// <param name="parms">The parameters to be created</param>
        /// <returns>The constructed command object</returns>
        public IDbCommand CreateStoredProcedureCommand(DataContext context, string spName, params object[] parms)
        {
            return this.CreateCommandInternal(context, CommandType.StoredProcedure, spName, parms);
        }

        /// <summary>
        /// Create an EXISTS statement
        /// </summary>
        /// <param name="sqlStatement">The statement to determine EXISTS on</param>
        /// <returns>The constructed statement</returns>
        public SqlStatement Exists(SqlStatement sqlStatement)
        {
            return new SqlStatement(this, "SELECT CASE WHEN EXISTS (").Append(sqlStatement.Build()).Append(") THEN true ELSE false END FROM RDB$DATABASE");
        }

        /// <summary>
        /// Get provider factory
        /// </summary>
        /// <returns>The FirebirdSQL provider </returns>
        private DbProviderFactory GetProviderFactory()
        {
            if (this.m_provider == null) // HACK for Mono
            {
                var provType = ApplicationServiceContext.Current?.GetService<IConfigurationManager>().GetSection<OrmConfigurationSection>().AdoProvider.Find(o => o.Invariant.Equals(this.Invariant, StringComparison.OrdinalIgnoreCase))?.Type
                    ?? Type.GetType("FirebirdSql.Data.FirebirdClient.FirebirdClientFactory, FirebirdSql.Data.FirebirdClient");
                if (provType == null)
                    throw new InvalidOperationException("Cannot find FirebirdSQL provider");
                this.m_provider = provType.GetField("Instance").GetValue(null) as DbProviderFactory;
            }

            if (this.m_provider == null)
                throw new InvalidOperationException("Missing FirebirdSQL provider");
            return this.m_provider;
        }

        /// <summary>
        /// Correc connection string client library
        /// </summary>
        private String CorrectConnectionStringLib()
        {
            var cstring = new DbConnectionStringBuilder();
            // HACK: FirebirdSQL doesn't understand || parameters
            cstring.ConnectionString = this.ConnectionString.Replace("|DataDirectory|", AppDomain.CurrentDomain.GetData("DataDirectory").ToString());
            if (!cstring.ContainsKey("ClientLibrary"))
                cstring.Add("ClientLibrary", Path.Combine(Path.GetDirectoryName(typeof(FirebirdSQLProvider).Assembly.Location), "fbclient.dll"));

            if (!cstring.ContainsKey("Charset"))
                cstring.Add("Charset", "NONE");
            return cstring.ConnectionString;
        }

        /// <summary>
        /// Get a readonly connection
        /// </summary>
        public DataContext GetReadonlyConnection()
        {
            var conn = this.GetProviderFactory().CreateConnection();
            conn.ConnectionString = this.CorrectConnectionStringLib();
            return new DataContext(this, conn, true);
        }

        /// <summary>
        /// Get a write connection
        /// </summary>
        /// <returns></returns>
        public DataContext GetWriteConnection()
        {
            var conn = this.GetProviderFactory().CreateConnection();
            conn.ConnectionString = this.CorrectConnectionStringLib();
            return new DataContext(this, conn, false);
        }

        /// <summary>
        /// Get a lock object for the specified database connection
        /// </summary>
        /// <param name="connection">The connection to lock</param>
        /// <returns>The lock object for the connection</returns>
        public object Lock(IDbConnection connection)
        {
            return new object();
        }

        /// <summary>
<<<<<<< HEAD
=======
        /// Maps the specified data type
        /// </summary>
        /// <param name="type"></param>
        /// <returns></returns>
        public string MapSchemaDataType(Type type)
        {
            type = type.StripNullable();
            if (type == typeof(byte[]))
                return "BLOB";
            else switch (type.Name)
                {
                    case nameof(Boolean):
                        return "BOOLEAN";
                    case nameof(DateTime):
                        return "DATE";
                    case nameof(DateTimeOffset):
                        return "TIMESTAMP";
                    case nameof(Decimal):
                        return "DECIMAL";
                    case nameof(Double):
                        return "FLOAT";
                    case nameof(Int32):
                        return "INTEGER";
                    case nameof(Int64):
                        return "BIGINT";
                    case nameof(String):
                        return "VARCHAR(256)";
                    case nameof(Guid):
                        return "UUID";
                    default:
                        throw new NotSupportedException($"Schema type {type} not supported by FirebirdSQL provider");
                }
        }

        /// <summary>
>>>>>>> eb74da45
        /// Perform a returning command
        /// </summary>
        /// <param name="sqlStatement">The SQL statement to "return"</param>
        /// <param name="returnColumns">The columns to return</param>
        /// <returns>The returned colums</returns>
        public SqlStatement Returning(SqlStatement sqlStatement, params ColumnMapping[] returnColumns)
        {
            if (returnColumns.Length == 0)
                return sqlStatement;
            return sqlStatement.Append($" RETURNING {String.Join(",", returnColumns.Select(o => o.Name))}");
        }

        /// <summary>
        /// Gets the filter function
        /// </summary>
        public IDbFilterFunction GetFilterFunction(string name)
        {
            if (s_filterFunctions == null)
            {
                s_filterFunctions = ApplicationServiceContext.Current.GetService<IServiceManager>()
                        .CreateInjectedOfAll<IDbFilterFunction>()
                        .Where(o => o.Provider == this.Invariant)
                        .ToDictionary(o => o.Name, o => o);
            }
            IDbFilterFunction retVal = null;
            s_filterFunctions.TryGetValue(name, out retVal);
            return retVal;
        }


        /// <summary>
        /// Gets the index function
        /// </summary>
        public IDbIndexFunction GetIndexFunction(string name)
        {
            if (s_indexFunctions == null)
            {
                s_indexFunctions = ApplicationServiceContext.Current.GetService<IServiceManager>()
                        .CreateInjectedOfAll<IDbIndexFunction>()
                        .Where(o => o.Provider == this.Invariant)
                        .ToDictionary(o => o.Name, o => o);
            }

            s_indexFunctions.TryGetValue(name, out var retVal);
            return retVal;
        }

        /// <summary>
        /// Stat the activity
        /// </summary>
        /// <returns></returns>
        public IEnumerable<DbStatementReport> StatActivity()
        {
            using (var conn = this.GetReadonlyConnection())
            {
                conn.Open();
                using (var cmd = conn.Connection.CreateCommand())
                {
                    cmd.CommandType = CommandType.Text;
                    cmd.CommandText = "select mon$statement_id as pid, mon$state as state, mon$timestamp as query_start, cast(left(mon$sql_text, 128) as varchar(128)) as query from mon$statements;";
                    using (var rdr = cmd.ExecuteReader())
                        while (rdr.Read())
                            yield return new DbStatementReport()
                            {
                                StatementId = rdr["pid"].ToString(),
                                Start = DateTime.Parse(rdr["query_start"].ToString()),
                                Status = rdr["state"].ToString() == "1" ? DbStatementStatus.Active : DbStatementStatus.Idle,
                                Query = rdr["query"].ToString()
                            };
                }
            }
        }

        /// <summary>
        /// Get reset sequence command
        /// </summary>
        public SqlStatement GetResetSequence(string sequenceName, object sequenceValue)
        {
            return new SqlStatement(this, $"ALTER SEQUENCE {sequenceName} RESTART WITH {(int)sequenceValue}");
        }
<<<<<<< HEAD
=======

        /// <inheritdoc/>
        public SqlStatement CreateIndex(string indexName, string tableName, string column, bool isUnique)
        {
            return new SqlStatement(this, $"CREATE {(isUnique ? "UNIQUE" : "")} INDEX {indexName} ON {tableName} ({column})");
        }

        /// <inheritdoc/>
        public SqlStatement DropIndex(string indexName)
        {
            return new SqlStatement(this, $"DROP INDEX {indexName}");
        }


        /// <summary>
        /// Get the name of the database
        /// </summary>
        public string GetDatabaseName()
        {
            var fact = this.GetProviderFactory().CreateConnectionStringBuilder();
            fact.ConnectionString = this.ConnectionString;
            fact.TryGetValue("initial catalog", out var value);
            return value?.ToString();
        }

>>>>>>> eb74da45
    }
}<|MERGE_RESOLUTION|>--- conflicted
+++ resolved
@@ -249,7 +249,6 @@
                     sql = sql.Replace($"@{parm.ParameterName} ", $"char_to_uuid(@{parm.ParameterName}) ");
                     parm.DbType = System.Data.DbType.String;
                 }
-<<<<<<< HEAD
 
                 parm.Direction = ParameterDirection.Input;
 
@@ -260,21 +259,8 @@
             }
 
             cmd.CommandText = sql;
-=======
-
-                parm.Direction = ParameterDirection.Input;
-
-                if (this.TraceSql)
-                    this.m_tracer.TraceEvent(EventLevel.Verbose, "\t [{0}] {1} ({2})", cmd.Parameters.Count, parm.Value, parm.DbType);
-
-
-                cmd.Parameters.Add(parm);
-            }
-
-            cmd.CommandText = sql;
-
-
->>>>>>> eb74da45
+
+
 
             return cmd;
         }
@@ -436,8 +422,6 @@
         }
 
         /// <summary>
-<<<<<<< HEAD
-=======
         /// Maps the specified data type
         /// </summary>
         /// <param name="type"></param>
@@ -473,7 +457,6 @@
         }
 
         /// <summary>
->>>>>>> eb74da45
         /// Perform a returning command
         /// </summary>
         /// <param name="sqlStatement">The SQL statement to "return"</param>
@@ -554,8 +537,6 @@
         {
             return new SqlStatement(this, $"ALTER SEQUENCE {sequenceName} RESTART WITH {(int)sequenceValue}");
         }
-<<<<<<< HEAD
-=======
 
         /// <inheritdoc/>
         public SqlStatement CreateIndex(string indexName, string tableName, string column, bool isUnique)
@@ -581,6 +562,5 @@
             return value?.ToString();
         }
 
->>>>>>> eb74da45
     }
 }