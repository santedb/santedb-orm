﻿using SanteDB.Core;
using SanteDB.Core.Services;
using System;
using System.Collections.Concurrent;
using System.Collections.Generic;
using System.Linq;
using System.Text;

namespace SanteDB.OrmLite.Providers.Firebird
{
    /// <summary>
    /// Statement factory for FirebirdSQL
    /// </summary>
    public class FirebirdStatementFactory : IDbStatementFactory
    {
        private static readonly ConcurrentDictionary<string, IDbFilterFunction> s_filterFunctions;

        /// <summary>
        /// Static CTOR
        /// </summary>
        static FirebirdStatementFactory()
        {
            if (ApplicationServiceContext.Current != null)
            {
                s_filterFunctions = new ConcurrentDictionary<string, IDbFilterFunction>(ApplicationServiceContext.Current.GetService<IServiceManager>()
                    .CreateInjectedOfAll<IDbFilterFunction>()
                    .Where(o => o.Provider == FirebirdSQLProvider.InvariantName)
                    .ToDictionary(o => o.Name, o => o));
            }
<<<<<<< HEAD
=======
            else
            {
                s_filterFunctions = new ConcurrentDictionary<string, IDbFilterFunction>();
            }

>>>>>>> f4e9d3d9
        }

        /// <summary>
        /// Gets the filter function
        /// </summary>
        public IDbFilterFunction GetFilterFunction(string name)
        {
            s_filterFunctions.TryGetValue(name, out var retVal);
            return retVal;
        }

        /// <summary>
        /// Perform a returning command
        /// </summary>
        /// <param name="sqlStatement">The SQL statement to "return"</param>
        /// <param name="returnColumns">The columns to return</param>
        /// <returns>The returned colums</returns>
        public SqlStatement Returning(SqlStatement sqlStatement, params ColumnMapping[] returnColumns)
        {
            if (returnColumns.Length == 0)
            {
                return sqlStatement;
            }

            return sqlStatement.Append($" RETURNING {String.Join(",", returnColumns.Select(o => o.Name))}");
        }



        /// <inheritdoc/>
        public String Invariant => FirebirdSQLProvider.InvariantName;

        /// <summary>
        /// Gets the features that this provider
        /// </summary>
        public SqlEngineFeatures Features
        {
            get
            {
                return SqlEngineFeatures.AutoGenerateTimestamps |
                    SqlEngineFeatures.FetchOffset |
                    SqlEngineFeatures.AutoGenerateSequences |
                    SqlEngineFeatures.ReturnedInsertsAsParms |
                    SqlEngineFeatures.StrictSubQueryColumnNames;
            }
        }

        /// <summary>
        /// Turn the specified SQL statement into a count statement
        /// </summary>
        /// <param name="sqlStatement">The SQL statement to be counted</param>
        /// <returns>The count statement</returns>
        public SqlStatement Count(SqlStatement sqlStatement)
        {
            return new SqlStatement(this, "SELECT COUNT(*) FROM (").Append(sqlStatement.Build()).Append(") Q0");
        }


        /// <summary>
        /// Create an EXISTS statement
        /// </summary>
        /// <param name="sqlStatement">The statement to determine EXISTS on</param>
        /// <returns>The constructed statement</returns>
        public SqlStatement Exists(SqlStatement sqlStatement)
        {
            return new SqlStatement(this, "SELECT CASE WHEN EXISTS (").Append(sqlStatement.Build()).Append(") THEN true ELSE false END FROM RDB$DATABASE");
        }

        /// <summary>
        /// Get reset sequence command
        /// </summary>
        public SqlStatement GetResetSequence(string sequenceName, object sequenceValue)
        {
            return new SqlStatement(this, $"ALTER SEQUENCE {sequenceName} RESTART WITH {(int)sequenceValue}");
        }

        /// <inheritdoc/>
        public SqlStatement GetNextSequenceValue(String sequenceName) => new SqlStatement(this, $"SELECT NEXT VALUE FOR {sequenceName} FROM RDB$DATABASE;')");

        /// <inheritdoc/>
        public SqlStatement CreateIndex(string indexName, string tableName, string column, bool isUnique)
        {
            return new SqlStatement(this, $"CREATE {(isUnique ? "UNIQUE" : "")} INDEX {indexName} ON {tableName} ({column})");
        }

        /// <inheritdoc/>
        public SqlStatement DropIndex(string indexName)
        {
            return new SqlStatement(this, $"DROP INDEX {indexName}");
        }


        /// <summary>
        /// Create SQL keyword
        /// </summary>
        /// <param name="keywordType">The type of keyword</param>
        /// <returns>The SQL equivalent</returns>
        public string CreateSqlKeyword(SqlKeyword keywordType)
        {
            switch (keywordType)
            {
                case SqlKeyword.ILike:
                case SqlKeyword.Like:
                    return " LIKE ";

                case SqlKeyword.Lower:
                    return " LOWER ";

                case SqlKeyword.Upper:
                    return " UPPER ";

                case SqlKeyword.False:
                    return " FALSE ";

                case SqlKeyword.True:
                    return " TRUE ";
                case SqlKeyword.CreateOrAlter:
                    return "CREATE OR ALTER ";
                case SqlKeyword.CreateMaterializedView:
                case SqlKeyword.CreateView:
                    return "CREATE OR ALTER VIEW ";
                case SqlKeyword.Union:
                    return " UNION ";
                case SqlKeyword.UnionAll:
                    return " UNION ALL ";
                default:
                    throw new ArgumentOutOfRangeException(nameof(keywordType));
            }
        }

        /// <inheritdoc/>
        public IEnumerable<IDbFilterFunction> GetFilterFunctions() => s_filterFunctions?.Values;
    }
}<|MERGE_RESOLUTION|>--- conflicted
+++ resolved
@@ -27,14 +27,11 @@
                     .Where(o => o.Provider == FirebirdSQLProvider.InvariantName)
                     .ToDictionary(o => o.Name, o => o));
             }
-<<<<<<< HEAD
-=======
             else
             {
                 s_filterFunctions = new ConcurrentDictionary<string, IDbFilterFunction>();
             }
 
->>>>>>> f4e9d3d9
         }
 
         /// <summary>
