﻿/*
 * Copyright (C) 2021 - 2021, SanteSuite Inc. and the SanteSuite Contributors (See NOTICE.md for full copyright notices)
 * Copyright (C) 2019 - 2021, Fyfe Software Inc. and the SanteSuite Contributors
 * Portions Copyright (C) 2015-2018 Mohawk College of Applied Arts and Technology
 * 
 * Licensed under the Apache License, Version 2.0 (the "License"); you 
 * may not use this file except in compliance with the License. You may 
 * obtain a copy of the License at 
 * 
 * http://www.apache.org/licenses/LICENSE-2.0 
 * 
 * Unless required by applicable law or agreed to in writing, software
 * distributed under the License is distributed on an "AS IS" BASIS, WITHOUT
 * WARRANTIES OR CONDITIONS OF ANY KIND, either express or implied. See the 
 * License for the specific language governing permissions and limitations under 
 * the License.
 * 
 * User: fyfej
 * Date: 2021-8-5
 */
using System;

namespace SanteDB.OrmLite.Providers
{
    /// <summary>
    /// Represents features of SQL engine
    /// </summary>
    [Flags]
    public enum SqlEngineFeatures
    {
        None = 0x0,
        ReturnedInsertsAsReader = 0x1,
        AutoGenerateGuids = 0x2,
        AutoGenerateTimestamps = 0x4,
        LimitOffset = 0x8,
        FetchOffset = 0x10,
        ReturnedInsertsAsParms = 0x20,
        StrictSubQueryColumnNames = 0x40,
        MustNameSubQuery = 0x80,
        SetTimeout = 0x100,
<<<<<<< HEAD
        ReturnedUpdatesAsReader = 0x200
=======
        MaterializedViews = 0x200
>>>>>>> 27dac463
    }
}<|MERGE_RESOLUTION|>--- conflicted
+++ resolved
@@ -38,10 +38,7 @@
         StrictSubQueryColumnNames = 0x40,
         MustNameSubQuery = 0x80,
         SetTimeout = 0x100,
-<<<<<<< HEAD
         ReturnedUpdatesAsReader = 0x200
-=======
         MaterializedViews = 0x200
->>>>>>> 27dac463
     }
 }