﻿/*
 * Copyright (C) 2021 - 2022, SanteSuite Inc. and the SanteSuite Contributors (See NOTICE.md for full copyright notices)
 * Copyright (C) 2019 - 2021, Fyfe Software Inc. and the SanteSuite Contributors
 * Portions Copyright (C) 2015-2018 Mohawk College of Applied Arts and Technology
 * 
 * Licensed under the Apache License, Version 2.0 (the "License"); you 
 * may not use this file except in compliance with the License. You may 
 * obtain a copy of the License at 
 * 
 * http://www.apache.org/licenses/LICENSE-2.0 
 * 
 * Unless required by applicable law or agreed to in writing, software
 * distributed under the License is distributed on an "AS IS" BASIS, WITHOUT
 * WARRANTIES OR CONDITIONS OF ANY KIND, either express or implied. See the 
 * License for the specific language governing permissions and limitations under 
 * the License.
 * 
 * User: fyfej
 * Date: 2021-8-27
 */
using System;

namespace SanteDB.OrmLite.Providers
{
    /// <summary>
    /// Represents features of SQL engine
    /// </summary>
    [Flags]
    public enum SqlEngineFeatures
    {
        None = 0x0,
        ReturnedInsertsAsReader = 0x1,
        AutoGenerateGuids = 0x2,
        AutoGenerateTimestamps = 0x4,
        LimitOffset = 0x8,
        FetchOffset = 0x10,
        ReturnedInsertsAsParms = 0x20,
        StrictSubQueryColumnNames = 0x40,
        MustNameSubQuery = 0x80,
        SetTimeout = 0x100,
        ReturnedUpdatesAsReader = 0x200,
<<<<<<< HEAD
        MaterializedViews = 0x200
=======
        MaterializedViews = 0x400
>>>>>>> 577eb1bf
    }
}<|MERGE_RESOLUTION|>--- conflicted
+++ resolved
@@ -39,10 +39,6 @@
         MustNameSubQuery = 0x80,
         SetTimeout = 0x100,
         ReturnedUpdatesAsReader = 0x200,
-<<<<<<< HEAD
-        MaterializedViews = 0x200
-=======
         MaterializedViews = 0x400
->>>>>>> 577eb1bf
     }
 }