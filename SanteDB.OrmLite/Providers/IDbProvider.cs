--- conflicted
+++ resolved
@@ -18,11 +18,8 @@
  * User: fyfej
  * Date: 2021-8-27
  */
-<<<<<<< HEAD
-=======
 using SanteDB.Core.Diagnostics;
 using SanteDB.Core.Model.Warehouse;
->>>>>>> eb74da45
 using System;
 using System.Data;
 using System.Data.Common;
@@ -136,13 +133,10 @@
         /// </summary>
         Object ConvertValue(Object value, Type toType);
 
-<<<<<<< HEAD
-=======
         /// <summary>
         /// Map datatype
         /// </summary>
         string MapSchemaDataType(Type netType);
->>>>>>> eb74da45
 
         /// <summary>
         /// Map a type to parameter type
