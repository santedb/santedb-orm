--- conflicted
+++ resolved
@@ -157,9 +157,12 @@
                             this.m_lockoutEvent.Wait(); // Allow the underlying Sqlite provider to prevent us from opening the disk connection
                             try
                             {
-<<<<<<< HEAD
-                                cacheConnection.ConnectionString = this.GetCacheConnectionString(false);
-                                context.Open(initializeExtensions: false);
+
+                                using (var context = new ReaderWriterLockingDataContext(this, cacheConnection))
+                                {
+                                    cacheConnection.ConnectionString = this.GetCacheConnectionString(false);
+                                    context.Open(initializeExtensions: false);
+                                    this.m_lockoutEvent.Reset();
 
                                 // Attach the file db
                                 var connectionString = SqliteProvider.CorrectConnectionString(new ConnectionString(this.Invariant, base.ReadonlyConnectionString));
@@ -175,46 +178,16 @@
                                     cacheConnection.Execute($"ATTACH '{fileLocation}' AS fs");
                                 }
 
-                                // Extract from file and load the memory cache
-                                schemaObjects = context.ExecQuery<DbSchemaObject>(new SqlStatement("SELECT DISTINCT name, sql, type FROM fs.sqlite_master WHERE name NOT LIKE 'sqlite%'")).ToArray();
-                                this.m_tracer.TraceVerbose("Initializing tables...");
-                                schemaObjects.Where(o => o.Type == "table").ForEach(obj => cacheConnection.Execute(obj.Sql)); // Create the tables    
-                                this.m_tracer.TraceVerbose("Seeding cache data...");
-
-                                foreach (var itm in schemaObjects.Where(t => t.Type == "table"))
-=======
-
-                                using (var context = new ReaderWriterLockingDataContext(this, cacheConnection))
->>>>>>> df941137
-                                {
-                                    cacheConnection.ConnectionString = this.GetCacheConnectionString(false);
-                                    context.Open(initializeExtensions: false);
-                                    this.m_lockoutEvent.Reset();
-
-                                    // Attach the file db
-                                    var connectionString = SqliteProvider.CorrectConnectionString(new ConnectionString(this.Invariant, base.ReadonlyConnectionString));
-                                    var basePassword = connectionString.GetComponent("Password");
-                                    var fileLocation = connectionString.GetComponent("Data Source");
-                                    if (!String.IsNullOrEmpty(basePassword))
-                                    {
-                                        this.m_tracer.TraceVerbose("Attempting to attach database '{0}' using '{1}'", fileLocation, basePassword);
-                                        cacheConnection.Execute($"ATTACH '{fileLocation}' AS fs KEY '{basePassword}'");
-                                    }
-                                    else
-                                    {
-                                        cacheConnection.Execute($"ATTACH '{fileLocation}' AS fs");
-                                    }
-
                                     // Extract from file and load the memory cache
                                     schemaObjects = context.ExecQuery<DbSchemaObject>(new SqlStatement("SELECT DISTINCT name, sql, type FROM fs.sqlite_master WHERE name NOT LIKE 'sqlite%'")).ToArray();
                                     this.m_tracer.TraceVerbose("Initializing tables...");
                                     schemaObjects.Where(o => o.Type == "table").ForEach(obj => cacheConnection.Execute(obj.Sql)); // Create the tables    
                                     this.m_tracer.TraceVerbose("Seeding cache data...");
 
-                                    foreach (var itm in schemaObjects.Where(t => t.Type == "table"))
-                                    {
-                                        context.ExecuteNonQuery($"INSERT INTO {itm.Name} SELECT * FROM fs.{itm.Name}");
-                                    }
+                                foreach (var itm in schemaObjects.Where(t => t.Type == "table"))
+                                {
+                                    context.ExecuteNonQuery($"INSERT INTO {itm.Name} SELECT * FROM fs.{itm.Name}");
+                                }
 
                                     this.m_tracer.TraceVerbose("Initializing indexes and triggers...");
                                     schemaObjects.Where(o => o.Type != "table").ForEach(cmd => cacheConnection.Execute(cmd.Sql)); // Create the views, indexes, and triggers    
@@ -224,22 +197,11 @@
                                     context.ExecuteNonQuery("DETACH DATABASE fs");
                                     this.m_lastWritebackFlush = DateTimeOffset.Now.Ticks;
 
-<<<<<<< HEAD
-                                this.m_tracer.TraceVerbose("Initializing indexes and triggers...");
-                                schemaObjects.Where(o => o.Type != "table").ForEach(cmd => cacheConnection.Execute(cmd.Sql)); // Create the views, indexes, and triggers    
-
-                                m_initializedWritebackCaches.TryAdd(databaseName, schemaObjects);
-
-                                context.ExecuteNonQuery("DETACH DATABASE fs");
-                                this.m_lastWritebackFlush = DateTimeOffset.Now.Ticks;
-
-=======
                                 }
                             }
                             finally
                             {
                                 this.m_lockoutEvent.Set();
->>>>>>> df941137
                             }
                         }
                     }
@@ -320,25 +282,19 @@
                 this.m_lastWritebackFlush = DateTimeOffset.Now.Ticks;
 
                 this.m_lockoutEvent.Wait(); // Allow the underlying Sqlite provider to prevent us from opening the disk connection
-                using (var flushConn = base.GetWriteConnectionInternal(false))
-                using (var roContext = new ReaderWriterLockingDataContext(this, null))
-                {
-<<<<<<< HEAD
-                    flushConn.Open(initializeExtensions: false);
-                    flushConn.Connection.Execute($"ATTACH 'file:{this.GetDatabaseName()}?mode=memory&cache=shared' AS ms");
-
-                    // We want to create any changed tables or
-                    // indexes
-                    using (var commitTx = flushConn.BeginTransaction())
-                    {
-=======
+                try
+                {
                     using (var flushConn = base.GetWriteConnectionInternal(false))
                     {
                         // Prevent other connections from opening on the backend 
                         this.m_lockoutEvent.Reset();
                         flushConn.Open(initializeExtensions: false);
                         flushConn.Connection.Execute($"ATTACH 'file:{this.GetDatabaseName()}?mode=memory&cache=shared' AS ms");
->>>>>>> df941137
+
+                    // We want to create any changed tables or
+                    // indexes
+                    using (var commitTx = flushConn.BeginTransaction())
+                    {
 
                         var i = 0;
                         foreach (var tbl in dbSchemaObjects.Where(o => o.Type == "table"))
