﻿/*
 * Copyright (C) 2021 - 2025, SanteSuite Inc. and the SanteSuite Contributors (See NOTICE.md for full copyright notices)
 * Copyright (C) 2019 - 2021, Fyfe Software Inc. and the SanteSuite Contributors
 * Portions Copyright (C) 2015-2018 Mohawk College of Applied Arts and Technology
 * 
 * Licensed under the Apache License, Version 2.0 (the "License"); you 
 * may not use this file except in compliance with the License. You may 
 * obtain a copy of the License at 
 * 
 * http://www.apache.org/licenses/LICENSE-2.0 
 * 
 * Unless required by applicable law or agreed to in writing, software
 * distributed under the License is distributed on an "AS IS" BASIS, WITHOUT
 * WARRANTIES OR CONDITIONS OF ANY KIND, either express or implied. See the 
 * License for the specific language governing permissions and limitations under 
 * the License.
 * 
 * User: fyfej
 * Date: 2023-6-21
 */
using DocumentFormat.OpenXml.Bibliography;
using DocumentFormat.OpenXml.Office.CustomUI;
using SanteDB;
using SanteDB.Core;
using SanteDB.Core.Configuration.Data;
using SanteDB.Core.Diagnostics;
using SanteDB.Core.i18n;
using SanteDB.Core.Model.Map;
using SanteDB.Core.Model.Query;
using SanteDB.Core.Security;
using SanteDB.Core.Services;
using SanteDB.OrmLite.Configuration;
using SanteDB.OrmLite.Migration;
using SanteDB.OrmLite.Providers.Encryptors;
using SharpCompress;
using SQLitePCL;
using System;
using System.Collections.Concurrent;
using System.Collections.Generic;
using System.Data;
using System.Data.Common;
using System.Diagnostics.Tracing;
using System.IO;
using System.IO.IsolatedStorage;
using System.Linq;
using System.Reflection;
using System.Text;
using System.Text.RegularExpressions;
using System.Threading;

namespace SanteDB.OrmLite.Providers.Sqlite
{
    /// <summary>
    /// SQL Lite provider
    /// </summary>
    public class SqliteProvider : IDbProvider, IEncryptedDbProvider, IReportProgressChanged, IDbBackupProvider, IDbMonitorProvider //, IDbBulkProvider
    {


        /// <summary>
        /// Invariant name
        /// </summary>
        public const string InvariantName = "sqlite";

        /// <summary>
        /// The factory this provider uses
        /// </summary>
        public const string ProviderFactoryType = "Microsoft.Data.Sqlite.SqliteFactory, Microsoft.Data.Sqlite";

        // UUID regex
        private static readonly Regex m_uuidRegex = new Regex(@"(\'[A-Za-z0-9]{8}\-[A-Za-z0-9]{4}\-[A-Za-z0-9]{4}\-[A-Za-z0-9]{4}\-[A-Za-z0-9]{12}\')", RegexOptions.Compiled);
        private static readonly Regex m_parmRegex = new Regex(@"\?", RegexOptions.Compiled);
        private static readonly Regex m_limitOffsetRegex = new Regex(@"(OFFSET\s\d+)\s+(LIMIT\s\d+)?", RegexOptions.Compiled);
        private static readonly Regex m_dateRegex = new Regex(@"(CURRENT_TIMESTAMP|CURRENT_DATE)", RegexOptions.IgnoreCase | RegexOptions.Compiled);

        // Bulk Initialization commands
        private readonly object m_lock = new object();
        private String[] m_seedDatabaseCommands = null;

        // Provider
        private DbProviderFactory m_provider = null;

        // Blocker for backup process
        protected readonly ManualResetEventSlim m_lockoutEvent = new ManualResetEventSlim(true);

        // Monitoring probe
        private IDiagnosticsProbe m_monitor;

        // Tracer for the objects
        private readonly Tracer m_tracer = new Tracer(Constants.TracerName + ".Sqlite");

        // Database certificate
        private IOrmEncryptionSettings m_encryptionSettings;

        private DefaultAesDataEncryptor m_encryptionProvider;

        /// <inheritdoc/>
        public event EventHandler<ProgressChangedEventArgs> ProgressChanged;

        /// <summary>
        /// Gets or sets the connection string for this provier
        /// </summary>
        public string ConnectionString { get; set; }

        /// <summary>
        /// Gets or sets the readonly connection string
        /// </summary>
        public string ReadonlyConnectionString { get; set; }

        /// <summary>
        /// True if commands can be cancel
        /// </summary>
        public bool CanCancelCommands => true;

        /// <summary>
        /// Gets or sets the trace SQL flag
        /// </summary>
        public bool TraceSql { get; set; }

        /// <inheritdoc/>
        public IDbStatementFactory StatementFactory { get; }

        /// <summary>
        /// Static CTOR
        /// </summary>
        static SqliteProvider()
        {
            // We use reflection because we don't compile SQLite as a hard dependency (like other providers)
            if (!TryInitializeWithBatteries())
            {
                if (!TryInitializeDirectly())
                {
                    throw new InvalidOperationException(String.Format(ErrorMessages.METHOD_NOT_FOUND, "SetProvider"));
                }
            }
        }

        /// <summary>
        /// Try to initialize the sqlite provider directly using the well known package names for sqlite.
        /// </summary>
        /// <returns></returns>
        private static bool TryInitializeDirectly()
        {
            //This solution should be replaced in the future with a more elegant initializer system which is
            //capable of inspecting multiple providers and working for all .NET platforms.

            var rawtype = Type.GetType("SQLitePCL.raw, SQLitePCLRaw.core");

            if (null == rawtype)
            {
                return false;
            }

            var setprovidermethod = rawtype.GetMethod("SetProvider", BindingFlags.Static | BindingFlags.Public);

            if (null == setprovidermethod)
            {
                return false;
            }


            var sqlite3mcprovidertype = Type.GetType("SQLitePCL.SQLite3Provider_e_sqlite3mc,SQLitePCLRaw.provider.e_sqlite3mc", throwOnError: false);

            if (null != sqlite3mcprovidertype)
            {
                var provider = Activator.CreateInstance(sqlite3mcprovidertype);

                setprovidermethod.Invoke(null, new[] { provider });

                return true;
            }


            var cdeclprovidertype = Type.GetType("SQLitePCL.SQLite3Provider_dynamic_cdecl,SQLitePCLRaw.provider.dynamic_cdecl", throwOnError: false);

            if (null != cdeclprovidertype)
            {
                var setupmethod = cdeclprovidertype.GetMethod("Setup", BindingFlags.Public | BindingFlags.Static, Type.DefaultBinder, new[] { typeof(string), typeof(IGetFunctionPointer) }, null);

                var functionloader = new SqliteFunctionLoader();

                setupmethod.Invoke(null, new object[] { "e_sqlite3mc", (IGetFunctionPointer)functionloader });

                var provider = Activator.CreateInstance(cdeclprovidertype);

                setprovidermethod.Invoke(null, new[] { provider });

                return true;
            }

            return false;
        }

        /// <summary>
        /// Try to initialize the sqlite provider using a batteries initializer.
        /// </summary>
        /// <returns>True if initialize suceeded, false otherwise.</returns>
        private static bool TryInitializeWithBatteries()
        {
            var providerBatteries = Type.GetType("SQLitePCL.Batteries, SQLitePCLRaw.batteries_v2") ?? Type.GetType("SQLitePCL.Batteries, SQLitePCLRaw.batteries");
            if (providerBatteries == null)
            {
                return false;
                //throw new InvalidOperationException(String.Format(ErrorMessages.TYPE_NOT_FOUND, "SQLitePCL.Batteries"));
            }

            var sqliteInitializeMethod = providerBatteries?.GetRuntimeMethod("Init", Type.EmptyTypes);
            if (sqliteInitializeMethod == null)
            {
                return false;
                //throw new InvalidOperationException(String.Format(ErrorMessages.METHOD_NOT_FOUND, "SetProvider"));
            }

            sqliteInitializeMethod.Invoke(null, new object[0]);

            return true;
        }

        /// <summary>
        /// New sqlite provider
        /// </summary>
        public SqliteProvider()
        {
            this.StatementFactory = new SqliteStatementFactory(this);

        }

        /// <summary>
        /// Get the name of the provider
        /// </summary>
        public string Invariant => InvariantName;

        /// <summary>
        /// Gets ht emonitor probe
        /// </summary>
        /// <summary>
        /// Get the monitor probe
        /// </summary>
        public IDiagnosticsProbe MonitorProbe
        {
            get
            {
                if (this.m_monitor == null)
                {
                    this.m_monitor = Diagnostics.OrmClientProbe.CreateProbe(this);
                }
                return this.m_monitor;
            }
        }


        /// <summary>
        /// Fire progress changed event
        /// </summary>
        protected void FireProgressChanged(ProgressChangedEventArgs e)
        {
            this.ProgressChanged?.Invoke(this, e);
        }

        /// <summary>
        /// Set the connection string password from a private key if it is set
        /// </summary>
        internal static ConnectionString CorrectConnectionString(ConnectionString connectionString)
        {
            var retVal = connectionString.Clone();

            var dataSource = retVal.GetComponent("Data Source");
            if (!String.IsNullOrEmpty(dataSource)
               && !dataSource.StartsWith("|DataDirectory|")
               && !Path.IsPathRooted(dataSource))
            {
                dataSource = $" |DataDirectory|\\{connectionString.GetComponent("Data Source")}";
            }
            dataSource = dataSource.Replace("|DataDirectory|", AppDomain.CurrentDomain.GetData("DataDirectory").ToString()).Replace("\\", Path.DirectorySeparatorChar.ToString());
            retVal.SetComponent("Data Source", dataSource);

            return retVal;
        }


        /// <summary>
        /// Create a command from the specified contxt with sql statement
        /// </summary>
        public IDbCommand CreateCommand(DataContext context, SqlStatement stmt)
        {
            var c = stmt.Prepare();
            // if(this.TraceSql) {
            this.m_tracer.TraceVerbose(stmt.ToLiteral());
            // }
            return CreateCommandInternal(context, CommandType.Text, c.Sql, c.Arguments.ToArray());
        }

        /// <summary>
        /// Create command from string and params
        /// </summary>
        public IDbCommand CreateCommand(DataContext context, string sql, params object[] parms)
        {
            return CreateCommandInternal(context, CommandType.Text, sql, parms);
        }

        /// <summary>
        /// Create stored procedure command
        /// </summary>
        public IDbCommand CreateStoredProcedureCommand(DataContext context, string spName, params object[] parms)
        {
            throw new NotSupportedException();
        }

        /// <summary>
        /// Create command internally
        /// </summary>
        private IDbCommand CreateCommandInternal(DataContext context, CommandType type, string sql, params object[] parms)
        {
            var cmd = context.Connection.CreateCommand();
            cmd.CommandType = type;

            var pno = 0;
            sql = m_parmRegex
               .Replace(sql, o => $"@parm{pno++} ")
               .Replace(" ILIKE ", " LIKE ");
            sql = m_uuidRegex
                .Replace(sql, o => $"x'{BitConverter.ToString(Guid.Parse(o.Groups[1].Value.Substring(1, 36)).ToByteArray()).Replace("-", "")}'");
            sql = m_dateRegex.Replace(sql, o => $"unixepoch({o.Groups[1].Value})");
            sql = m_limitOffsetRegex.Replace(sql, o =>
            {
                if (String.IsNullOrEmpty(o.Groups[2].Value)) // No limit
                {
                    return $" LIMIT {Int32.MaxValue} {o.Groups[1].Value}";
                }
                else
                {
                    return $" {o.Groups[2].Value} {o.Groups[1].Value}"; // swap
                }
            });
            cmd.CommandText = sql;
            cmd.Transaction = context.Transaction;

            if (TraceSql)
            {
                m_tracer.TraceEvent(EventLevel.Verbose, "[{0}] {1}", type, sql);
            }

            pno = 0;
            foreach (var itm in parms)
            {
                var parm = cmd.CreateParameter();
                var value = itm;

                // Parameter type
                parm.DbType = MapParameterType(value?.GetType());
                parm.ParameterName = $"@parm{pno++}";
                if (value is DateTime && itm != null)
                {
                    parm.Value = ConvertValue(itm, typeof(long));
                }
                else if (value is DateTimeOffset && itm != null)
                {
                    parm.Value = ConvertValue(itm, typeof(long));
                }
                else if ((value is Guid || value is Guid?) && itm != null)
                {
                    parm.Value = ((Guid)itm).ToByteArray();
                }

                // Set value
                if (itm == null)
                {
                    parm.Value = DBNull.Value;
                }
                else if (itm.GetType().IsEnum)
                {
                    parm.Value = (int)itm;
                }
                else if (parm.Value == null)
                {
                    parm.Value = itm;
                }

                parm.Direction = ParameterDirection.Input;

                if (TraceSql)
                {
                    m_tracer.TraceEvent(EventLevel.Verbose, "\t [{0}] {1} ({2})", cmd.Parameters.Count, parm.Value, parm.DbType);
                }

                cmd.Parameters.Add(parm);
            }

            return cmd;
        }


        /// <summary>
        /// Static type map cache. Contains the same types that were checked with a per-command type check. Enum types will also be cached in this dictionary.
        /// </summary>
        private static Dictionary<Type, DbType> s_DbTypeMap = new Dictionary<Type, DbType>()
        {
            {typeof(string), DbType.String },
            {typeof(DateTime), DbType.Int32 },
            {typeof(DateTimeOffset), DbType.Int32 },
            {typeof(int), DbType.Int32 },
            {typeof(long), DbType.Int64 },
            {typeof(bool), DbType.Boolean },
            {typeof(byte[]), DbType.Binary },
            {typeof(float), DbType.Double },
            {typeof(double), DbType.Double },
            {typeof(decimal), DbType.Decimal },
            {typeof(Guid), DbType.Binary },
            {typeof(DBNull), DbType.Object },
            {typeof(Nullable<DateTime>), DbType.Int32},
            {typeof(Nullable<DateTimeOffset>), DbType.Int32 },
            {typeof(Nullable<int>), DbType.Int32},
            {typeof(Nullable<long>), DbType.Int64 },
            {typeof(Nullable<bool>), DbType.Boolean },
            {typeof(Nullable<float>), DbType.Double },
            {typeof(Nullable<double>), DbType.Double },
            {typeof(Nullable<decimal>), DbType.Decimal },
            {typeof(Nullable<Guid>), DbType.Binary },
        };



        /// <summary>
        /// Map a parameter type from the provided type
        /// </summary>
        public DbType MapParameterType(Type type)
        {
            if (null == type)
            {
                return DbType.Object;
            }
            else if (s_DbTypeMap.TryGetValue(type, out var dbtype))
            {
                return dbtype;
            }
            else if (type.StripNullable().IsEnum)
            {
                s_DbTypeMap.Add(type, DbType.Int32);
                return DbType.Int32;
            }
            else
            {
                throw new ArgumentOutOfRangeException(nameof(type), "Can't map parameter type");
            }

            //if (type == null)
            //{
            //    return DbType.Object;
            //}
            //else if (type.StripNullable() == typeof(string))
            //{
            //    return DbType.String;
            //}
            //else if (type.StripNullable() == typeof(DateTime))
            //{
            //    return DbType.Int32;
            //}
            //else if (type.StripNullable() == typeof(DateTimeOffset))
            //{
            //    return DbType.Int32;
            //}
            //else if (type.StripNullable() == typeof(int))
            //{
            //    return DbType.Int32;
            //}
            //else if (type.StripNullable() == typeof(long))
            //{
            //    return DbType.Int64;
            //}
            //else if (type.StripNullable() == typeof(bool))
            //{
            //    return DbType.Boolean;
            //}
            //else if (type.StripNullable() == typeof(byte[]))
            //{
            //    return DbType.Binary;
            //}
            //else if (type.StripNullable() == typeof(float) || type.StripNullable() == typeof(double))
            //{
            //    return DbType.Double;
            //}
            //else if (type.StripNullable() == typeof(decimal))
            //{
            //    return DbType.Decimal;
            //}
            //else if (type.StripNullable() == typeof(Guid))
            //{
            //    return DbType.Binary;
            //}
            //else if (type == typeof(DBNull))
            //{
            //    return DbType.Object;
            //}
            //else if (type.StripNullable().IsEnum)
            //{
            //    return DbType.Int32;
            //}
            //else
            //{
            //    throw new ArgumentOutOfRangeException(nameof(type), "Can't map parameter type");
            //}
        }

        /// <summary>
        /// Get provider factory
        /// </summary>
        /// <returns>The SQLite provider</returns>
        protected DbProviderFactory GetProviderFactory()
        {

            if (this.m_provider == null) // HACK for Mono - WHY IS THIS A HACK?
            {
                var provType = ApplicationServiceContext.Current?.GetService<IConfigurationManager>().GetSection<OrmConfigurationSection>().AdoProvider.Find(o => o.Invariant.Equals(this.Invariant, StringComparison.OrdinalIgnoreCase))?.Type
                    ?? Type.GetType(ProviderFactoryType);
                if (provType == null)
                {
                    throw new InvalidOperationException("Cannot find SQLite provider");
                }

                this.m_provider = provType.GetField("Instance").GetValue(null) as DbProviderFactory;
            }

            if (this.m_provider == null)
            {
                throw new InvalidOperationException("Missing SQLite provider");
            }

            return this.m_provider;
        }

        /// <summary>
        /// Gets read only connection
        /// </summary>
        public virtual DataContext GetReadonlyConnection()
        {
            // If a backup is in progress do not call
            this.m_lockoutEvent.Wait();
            var conn = this.GetProviderFactory().CreateConnection();
            var connectionString = CorrectConnectionString(new ConnectionString(InvariantName, this.ReadonlyConnectionString ?? this.ConnectionString));
            connectionString.SetComponent("Mode", "ReadOnly");
            connectionString.SetComponent("Cache", "Private");
            connectionString.SetComponent("Pooling", "True");
            conn.ConnectionString = connectionString.ToString();
            return new ReaderWriterLockingDataContext(this, conn, true);
        }

        /// <summary>
        /// Get a write connection
        /// </summary>
        /// <returns></returns>
        public virtual DataContext GetWriteConnection()
        {
            return this.GetWriteConnectionInternal();
        }

        /// <summary>
        /// Get write connection internal overide the foreign keys
        /// </summary>
        protected DataContext GetWriteConnectionInternal(bool? foreignKeys = null)
        {
            this.m_lockoutEvent.Wait();
            var conn = this.GetProviderFactory().CreateConnection();
            var connectionString = CorrectConnectionString(new ConnectionString(InvariantName, this.ReadonlyConnectionString ?? this.ConnectionString));
            connectionString.SetComponent("Mode", "ReadWriteCreate");
            connectionString.SetComponent("Cache", "Private");
            connectionString.SetComponent("Pooling", "False");
            if (foreignKeys.HasValue)
            {
                connectionString.SetComponent("Foreign Keys", foreignKeys.ToString());
            }

            conn.ConnectionString = connectionString.ToString();
            return new ReaderWriterLockingDataContext(this, conn, false);
        }

        ///// <summary>
        ///// Lock the specified connection
        ///// </summary>
        //public object Lock(IDbConnection connection)
        //{
        //    object _lock = null;
        //    if (!m_locks.TryGetValue(connection.ConnectionString, out _lock))
        //    {
        //        _lock = new object();
        //        lock (m_locks)
        //        {
        //            if (!m_locks.ContainsKey(connection.ConnectionString))
        //            {
        //                m_locks.Add(connection.ConnectionString, _lock);
        //            }
        //            else
        //            {
        //                return m_locks[connection.ConnectionString];
        //            }
        //        }
        //    }
        //    return _lock;
        //}

        /// <inheritdoc/>
        public T ConvertValue<T>(object value) => (T)this.ConvertValue(value, typeof(T));

        /// <summary>
        /// Convert object
        /// </summary>
        public object ConvertValue(object value, Type toType)
        {
            object retVal = null;
            if (value == null)
            {
                return null;
            }
            else if (typeof(DateTime) == toType.StripNullable() &&
                (value is int || value is long))
            {
                retVal = SanteDBConvert.ParseDateTime((long)value);
            }
            else if (typeof(DateTimeOffset) == toType.StripNullable() &&
                (value is int || value is long))
            {
                retVal = SanteDBConvert.ParseDateTimeOffset((long)value);
            }
            else if (typeof(long) == toType.StripNullable() &&
                value is DateTime dt)
            {
                retVal = SanteDBConvert.ToDateTime(dt);
            }
            else if (typeof(long) == toType.StripNullable() &&
                value is DateTimeOffset dto)
            {
                retVal = SanteDBConvert.ToDateTimeOffset(dto);
            }
            else if (typeof(Guid) == toType.StripNullable() &&
                value is byte[] bValue)
            {
                retVal = new Guid(bValue);
            }
            else if (typeof(byte[]) == toType.StripNullable() &&
                value is byte[] bValue2 &&
                bValue2.Length == 16) // this is a UUID - SQLite reads (esp from the data layer) are just BLOBs
            {
                retVal = new Guid(bValue2);
            }

            else
            {
                MapUtil.TryConvert(value, toType, out retVal);
            }

            return retVal;
        }

        /// <summary>
        /// Clone this connection
        /// </summary>
        public DataContext CloneConnection(DataContext source)
        {
            if (m_provider == null)
            {
                m_provider = Activator.CreateInstance(Type.GetType("System.Data.SQLite.SQLiteProviderFactory, System.Data.SQLite, Culture=nuetral")) as DbProviderFactory;
            }

            var retVal = this.GetReadonlyConnection();
            retVal.ContextId = source.ContextId;
            return retVal;

            //var conn = m_provider.CreateConnection();
            //conn.ConnectionString = source.Connection.ConnectionString;
            //return new DataContext(this, conn) { ContextId = source.ContextId };
        }



        /// <summary>
        /// Map datatype
        /// </summary>
        public string MapSchemaDataType(Type type)
        {
            type = type.StripNullable();
            if (type == typeof(byte[]))
            {
                return "blob";
            }
            else
            {
                switch (type.Name)
                {
                    case nameof(Boolean):
                        return "boolean";
                    case nameof(DateTime):
                    case nameof(DateTimeOffset):
                    case nameof(Int64):
                        return "BIGINT";
                    case nameof(Decimal):
                        return "DECIMAL";
                    case nameof(Single):
                    case nameof(Double):
                        return "REAL";
                    case nameof(Int32):
                        return "INTEGER";
                    case nameof(String):
                        return "VARCHAR(256)";
                    case nameof(Guid):
                        return "blob(16)";
                    default:
                        throw new NotSupportedException($"Schema type {type} not supported by SQLite provider");
                }
            }
        }


        /// <summary>
        /// Get the database name
        /// </summary>
        /// <returns></returns>
        public virtual string GetDatabaseName()
        {
            var filePath = CorrectConnectionString(new ConnectionString(this.Invariant, this.ConnectionString)).GetComponent("Data Source");
            if (Path.IsPathRooted(filePath))
            {
                return Path.GetFileName(filePath);
            }
            else
            {
                return filePath;
            }
        }


        /// <inheritdoc/>
        private void InitializeApplicationEncryption()
        {

            // Is ALE even configured for this connection?
            if (this.m_encryptionSettings == null || this.m_encryptionProvider != null)
            {
                return;
            }

            // Attempt to connect to the PostgreSQL encryption provider to get the secret
            using (var connection = this.GetProviderFactory().CreateConnection())
            {
                try
                {

                    connection.ConnectionString = CorrectConnectionString(new ConnectionString(InvariantName, this.ConnectionString)).ToString();
                    connection.Open();
                    byte[] aleSmk = null;
                    // Attempt to connect to the PostgreSQL encryption provider to get the secret
                    using (var cmd = connection.CreateCommand())
                    {

                        // Does the ALE systbl exist?
                        cmd.CommandType = CommandType.Text;
                        cmd.CommandText = "SELECT EXISTS (SELECT 1 FROM sqlite_master WHERE tbl_name = 'ALE_SYSTBL')";
                        if (!this.ConvertValue<bool>(cmd.ExecuteScalar())) // not initalized
                        {
                            return;
                        }

                        cmd.CommandText = "SELECT ale_smk FROM ale_systbl";
                        aleSmk = this.ConvertValue<byte[]>(cmd.ExecuteScalar());
                    }


                    if (aleSmk != null) // SMK already set
                    {
                        this.m_encryptionProvider = new DefaultAesDataEncryptor(this.m_encryptionSettings, aleSmk);
                    }
                    else if (this.m_encryptionSettings.AleEnabled) // generate an ALE
                    {
                        using (AuthenticationContext.EnterSystemContext())
                        {
                            this.MigrateEncryption(null);
                        }
                    }
                }
                catch (Exception e)
                {
                    this.m_tracer.TraceError("Unable to load application layer encryption settings");
                    throw new DataException("Unable to load ALE encryption", e);
                }
            }
        }

        /// <summary>
        /// Get the encryption provider
        /// </summary>
        public IDbEncryptor GetEncryptionProvider()
        {
            this.InitializeApplicationEncryption();
            return this.m_encryptionProvider;
        }

        /// <summary>
        /// Set the encryption settings
        /// </summary>
        public void SetEncryptionSettings(IOrmEncryptionSettings ormEncryptionSettings)
        {
            if (this.m_encryptionSettings != null)
            {
                throw new InvalidOperationException(String.Format(ErrorMessages.WOULD_RESULT_INVALID_STATE, nameof(SetEncryptionSettings)));
            }
            else if (ormEncryptionSettings.AleEnabled)
            {
                this.m_encryptionSettings = ormEncryptionSettings;
            }
        }


        /// <inheritdoc/>
        public void MigrateEncryption(IOrmEncryptionSettings newOrmEncryptionSettings)
        {

            // Is ALE even configured for this connection?
            if (!(this.m_encryptionSettings is OrmAleConfiguration aleConfiguration) ||
                AuthenticationContext.Current.Principal != AuthenticationContext.SystemPrincipal)
            {
                throw new InvalidOperationException(String.Format(ErrorMessages.WOULD_RESULT_INVALID_STATE, nameof(MigrateEncryption)));
            }

            // Decrypt the databases
            // Attempt to connect to the PostgreSQL encryption provider to get the secret
            using (var connection = this.GetProviderFactory().CreateConnection())
            {
                try
                {
                    connection.ConnectionString = CorrectConnectionString(new ConnectionString(InvariantName, this.ConnectionString)).ToString();
                    connection.Open();

                    using (var cmd = connection.CreateCommand())
                    {

                        if (this.m_encryptionProvider != null) // no current encryption provider so just initialize
                        {
                            this.m_tracer.TraceInfo("Decrypting with old key...");
                            aleConfiguration.DisableAll();
                            this.m_encryptionSettings.AleRecrypt(this);
                            this.m_encryptionSettings = null;
                            cmd.CommandType = CommandType.Text;
                            cmd.CommandText = "DELETE FROM ale_systbl;";
                            cmd.ExecuteNonQuery();
                        }

                        this.m_tracer.TraceInfo("Encrypting with new key...");
                        if (newOrmEncryptionSettings?.AleEnabled == true)
                        {
                            this.m_tracer.TraceWarning("GENERATING AN APPLICATION LEVEL ENCRYPTION CERTIFICATE -> IT IS RECOMMENDED YOU USE TDE RATHER THAN ALE ON SANTEDB PRODUCTION INSTANCES");
                            var aleSmk = DefaultAesDataEncryptor.GenerateMasterKey(newOrmEncryptionSettings);
                            cmd.CommandText = "INSERT INTO ale_systbl VALUES (@key)";
                            var parm = cmd.CreateParameter();
                            parm.ParameterName = "@key";
                            parm.DbType = DbType.Binary;
                            parm.Direction = ParameterDirection.Input;
                            parm.Value = aleSmk;
                            cmd.Parameters.Add(parm);
                            cmd.ExecuteNonQuery();
                            this.m_encryptionSettings = newOrmEncryptionSettings;
                            this.m_encryptionSettings.AleRecrypt(this, (a, b, c) => this.ProgressChanged?.Invoke(this, new ProgressChangedEventArgs(a, b, c)));
                            this.m_encryptionProvider = new DefaultAesDataEncryptor(newOrmEncryptionSettings, aleSmk);
                        }
                    }
                }
                catch (Exception e)
                {
                    this.m_tracer.TraceError("Unable to migrate application layer encryption settings");
                    throw new DataException("Unable to migrate ALE encryption", e);
                }
            }
        }

        /// <inheritdoc/>
        public bool BackupToStream(Stream backupStream)
        {
            try
            {
                // Grab a lock and prevent everyone from interacting with this database
                this.ClearAllPools();
                this.WalCheckpointInvoke();

                using (var rw = new ReaderWriterLockingDataContext(this, null))
                {
                    this.m_tracer.TraceInfo("Backing up {0} to provided stream", this.GetDatabaseName());
                    rw.Lock(); // Ensure that there are no active connections
                    this.m_lockoutEvent.Wait(); // Ensure that no other maintenance threads are doing any work
                    this.m_lockoutEvent.Reset();

                    var cstr = CorrectConnectionString(new ConnectionString(this.Invariant, this.ReadonlyConnectionString));
                    // First bytes for the password or NIL for no password
                    backupStream.WritePascalString(cstr.GetComponent("password"));

                    var rootFileName = cstr.GetComponent("Data Source");
                    var filesToBackup = Directory.GetFiles(Path.GetDirectoryName(rootFileName), Path.GetFileName(rootFileName) + "*");

                    // Emit the backup stuff
                    filesToBackup.ForEach(fileName =>
                    {
                        try
                        {
<<<<<<< HEAD
                            var assetName = Encoding.UTF8.GetBytes(Path.GetFileName(fileName));
                            this.m_tracer.TraceInfo("Writing {0}...", fileName);
=======
                            var assetName = Path.GetFileName(fileName);
>>>>>>> 9747545e
                            using (var fs = File.OpenRead(fileName))
                            {
                                backupStream.WritePascalString(assetName);
                                backupStream.Write(BitConverter.GetBytes(fs.Length), 0, 8);
                                fs.CopyTo(backupStream);
                            }
                        }
                        catch (Exception e)
                        {
                            this.m_tracer.TraceWarning("Could not backup {0} - {1}", fileName, e.ToHumanReadableString());
                        }
                    });
                    return true;
                } // lock is released
            }
            finally
            {
                this.m_lockoutEvent.Set();
            }
        }

        /// <inheritdoc/>
        public bool RestoreFromStream(Stream restoreStream)
        {
            try
            {

                // Clear all pools
                this.ClearAllPools();
                this.WalCheckpointInvoke();

                // Grab a lock and prevent everyone from interacting with this database
                this.m_lockoutEvent.Wait();
                this.m_lockoutEvent.Reset();

                using (var rw = new ReaderWriterLockingDataContext(this, null))
                {
                    rw.Lock();

                    var tempFile = Path.GetTempFileName();
                    try
                    {
                        var cstr = CorrectConnectionString(new ConnectionString(this.Invariant, this.ReadonlyConnectionString));
                        var productionFile = cstr.GetComponent("Data Source");
                        var sourcePassword = restoreStream.ReadPascalString();
                        // First bytes for the password or NIL for no password

                        while (true)
                        {
                            var assetName = restoreStream.ReadPascalString();
                            if (String.IsNullOrEmpty(assetName)) break;
                            var assetBuffer = new byte[8];
                            restoreStream.Read(assetBuffer, 0, 8);
                            var assetSize = BitConverter.ToInt64(assetBuffer, 0);
                            var bytesRead = 0;
                            using (var fs = File.OpenWrite(tempFile))
                            {
                                while (bytesRead < assetSize)
                                {
                                    assetBuffer = new byte[assetSize - bytesRead > 16_384 ? 16_384 : assetSize - bytesRead];
                                    bytesRead += restoreStream.Read(assetBuffer, 0, assetBuffer.Length);
                                    fs.Write(assetBuffer, 0, assetBuffer.Length);
                                }
                            }

                            try
                            {
                                var destinationFile = Path.Combine(Path.GetDirectoryName(productionFile), Path.GetFileName(assetName));
                                File.Copy(tempFile, destinationFile, true); // Move the file to replace the original
                            }
                            catch (Exception e)
                            {
                                this.m_tracer.TraceWarning("Cannot restore database file {0}", assetName);
                            }
                            finally
                            {
                                File.Delete(tempFile);
                            }
                        }


                        // Does the database need to be re-keyed?
                        var myPassword = cstr.GetComponent("password");
                        if (!String.IsNullOrEmpty(sourcePassword) && !sourcePassword.Equals(myPassword))
                        {
                            using (var conn = this.GetProviderFactory().CreateConnection())
                            {
                                conn.ConnectionString = $"Data Source={tempFile}; Password={sourcePassword}";
                                conn.Open();
                                using (var c = conn.CreateCommand())
                                {
                                    c.CommandText = "SELECT quote($password)";
                                    var passwordParm = c.CreateParameter();
                                    passwordParm.ParameterName = "$password";
                                    passwordParm.Value = myPassword;
                                    c.Parameters.Add(passwordParm);
                                    c.CommandText = $"PRAGMA rekey = {c.ExecuteScalar()}";
                                    c.Parameters.Clear();
                                    c.ExecuteNonQuery();
                                }
                            }
                        }

                        return true;
                    }
                    finally
                    {
                        File.Delete(tempFile);
                    }
                }
            }
            finally
            {
                this.m_lockoutEvent.Set();
            }
        }

        /// <summary>
        /// Dispose all waiting handles
        /// </summary>
        public virtual void Dispose()
        {
            this.WalCheckpointInvoke();
        }

        /// <inheritdoc>
        public virtual void Optimize()
        {
            this.ClearAllPools();
            using (var writer = this.GetWriteConnection())
            {
                try
                {
                    this.m_tracer.TraceInfo("Optimizing {0}...", this.GetDatabaseName());

                    this.m_lockoutEvent.Wait();
                    this.m_lockoutEvent.Reset();
                    writer.Open(initializeExtensions: false);
                    writer.ExecuteNonQuery(this.StatementFactory.CreateSqlKeyword(SqlKeyword.Vacuum));
                    writer.ExecuteNonQuery(this.StatementFactory.CreateSqlKeyword(SqlKeyword.Reindex));
                    writer.ExecuteNonQuery(this.StatementFactory.CreateSqlKeyword(SqlKeyword.Analyze));
                    writer.ExecuteNonQuery("PRAGMA wal_checkpoint(truncate)");
                }
                finally
                {
                    this.m_lockoutEvent.Set();
                }
            }
        }

        /// <summary>
        /// Invoke a WAL checkpoint
        /// </summary>
        private void WalCheckpointInvoke()
        {
            this.m_tracer.TraceInfo("Performing WAL Checkpoint on {0}", this.GetDatabaseName());
            using (var writer = this.GetWriteConnection())
            {
                writer.Open(initializeExtensions: false);
                writer.ExecuteNonQuery("PRAGMA wal_checkpoint(truncate)");
            }
            this.ClearAllPools();
        }

        /// <summary>
        /// Clear all pools
        /// </summary>
        private void ClearAllPools()
        {
            this.GetProviderFactory().CreateConnection().GetType().GetMethod("ClearAllPools").Invoke(null, new object[0]);
        }

        /// <summary>
        /// Implement this later
        /// </summary>
        public virtual IEnumerable<DbStatementReport> StatActivity()
        {
            yield break;
        }

        /// <inheritdoc/>
        public virtual void InitializeConnection(IDbConnection conn)
        {

            if (ApplicationServiceContext.Current.HostType == SanteDBHostType.Client)
            {
                conn.Execute("PRAGMA journal_mode=MEMORY");
                conn.Execute("PRAGMA synchronous=OFF");
                conn.Execute("PRAGMA temp_store=MEMORY");
                conn.Execute("PRAGMA ignore_check_constraints=ON");
                conn.Execute("PRAGMA recursive_triggers=OFF");
                conn.Execute("PRAGMA foreign_keys=FALSE");
            }
            else
            {
                conn.Execute("PRAGMA journal_mode=WAL");
                conn.ExecuteScalar<Object>("PRAGMA synchronous=normal");
            }

            conn.ExecuteScalar<Object>("PRAGMA locking_mode=normal");
            conn.ExecuteScalar<object>("PRAGMA pragma_automatic_index=true");

        }
    }
}<|MERGE_RESOLUTION|>--- conflicted
+++ resolved
@@ -897,12 +897,8 @@
                     {
                         try
                         {
-<<<<<<< HEAD
-                            var assetName = Encoding.UTF8.GetBytes(Path.GetFileName(fileName));
+                            var assetName = Path.GetFileName(fileName);
                             this.m_tracer.TraceInfo("Writing {0}...", fileName);
-=======
-                            var assetName = Path.GetFileName(fileName);
->>>>>>> 9747545e
                             using (var fs = File.OpenRead(fileName))
                             {
                                 backupStream.WritePascalString(assetName);
