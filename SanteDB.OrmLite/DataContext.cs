--- conflicted
+++ resolved
@@ -62,22 +62,13 @@
         /// <summary>
         /// Temporary lookup values used during this context's use
         /// </summary>
-<<<<<<< HEAD
         public IDictionary<String, Object> Data
         { get { return this.m_dataDictionary; } }
-=======
-        public LoadState LoadState { get; set; }
 
         /// <summary>
         /// Overrides the command timeout for any command executed on this data context
         /// </summary>
         public int? CommandTimeout { get; set; }
-
-        /// <summary>
-        /// Data dictionary
-        /// </summary>
-        public IDictionary<String, Object> Data { get { return this.m_dataDictionary; } }
->>>>>>> 1e4b6a03
 
         /// <summary>
         /// Internal utility method to get provider
