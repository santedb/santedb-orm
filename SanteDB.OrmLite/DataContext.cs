--- conflicted
+++ resolved
@@ -71,7 +71,6 @@
         /// </summary>
         internal IDbProvider Provider => this.m_provider;
 
-       
         /// <summary>
         /// True if the context should prepare statements
         /// </summary>
@@ -135,7 +134,7 @@
         /// </summary>
         public void Close()
         {
-            if(this.m_transaction != null)
+            if (this.m_transaction != null)
             {
                 this.m_transaction.Rollback();
                 this.m_transaction.Dispose();
@@ -233,40 +232,6 @@
         }
 
         /// <summary>
-<<<<<<< HEAD
-=======
-        /// Add cache commit
-        /// </summary>
-        public void AddCacheCommit(IdentifiedData data)
-        {
-            try
-            {
-                IdentifiedData existing = null;
-                if (data.Key.HasValue && !this.m_cacheCommit.TryGetValue(data.Key.Value, out existing))
-                {
-                    this.m_cacheCommit.TryAdd(data.Key.Value, data);
-                }
-                else if (data.Key.HasValue && data.LoadState > (existing?.LoadState ?? 0))
-                    this.m_cacheCommit[data.Key.Value] = data;
-            }
-            catch (Exception e)
-            {
-                this.m_tracer.TraceEvent(EventLevel.Warning, "Object {0} won't be added to cache: {1}", data, e);
-            }
-        }
-
-        /// <summary>
-        /// Add cache commit
-        /// </summary>
-        public IdentifiedData GetCacheCommit(Guid key)
-        {
-            IdentifiedData retVal = null;
-            this.m_cacheCommit.TryGetValue(key, out retVal);
-            return retVal;
-        }
-
-        /// <summary>
->>>>>>> 6b1d901e
         /// Create sql statement
         /// </summary>
         public SqlStatement CreateSqlStatement()
