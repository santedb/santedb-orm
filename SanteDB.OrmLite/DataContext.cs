--- conflicted
+++ resolved
@@ -200,24 +200,7 @@
         {
             var wasOpened = false;
             this.ThrowIfDisposed();
-<<<<<<< HEAD
-
-            try
-            {
-                if (this.m_connection.State == ConnectionState.Closed)
-                {
-                    this.m_connection.Open();
-                }
-                else if (this.m_connection.State == ConnectionState.Broken)
-                {
-                    this.m_connection.Close();
-                    this.m_connection.Open();
-                }
-                else if (this.m_connection.State != ConnectionState.Open)
-                {
-                    this.m_connection.Open();
-                }
-=======
+
             if (this.m_connection.State == ConnectionState.Closed)
             {
                 this.m_connection.Open();
@@ -234,21 +217,10 @@
                 this.m_connection.Open();
                 wasOpened = true;
             }
->>>>>>> 754a8080
-
-                _ = this.m_provider.StatementFactory.GetFilterFunctions()?.OfType<IDbInitializedFilterFunction>().All(o => o.Initialize(this.m_connection));
-
-<<<<<<< HEAD
-                if (!this.m_opened)
-                {
-                    this.IncrementProbe(this.IsReadonly ? OrmPerformanceMetric.ReadonlyConnections : OrmPerformanceMetric.ReadWriteConnections);
-                    this.m_opened = true;
-                }
-            }
-            catch (Exception ex)
-=======
+
+            _ = this.m_provider.StatementFactory.GetFilterFunctions()?.OfType<IDbInitializedFilterFunction>().All(o => o.Initialize(this.m_connection));
+
             if (!this.m_opened && wasOpened)
->>>>>>> 754a8080
             {
                 if (ex.InnerException is SocketException sockex)
                 {
