--- conflicted
+++ resolved
@@ -21,11 +21,7 @@
 using SanteDB.Core.Diagnostics;
 using SanteDB.Core.Model;
 using SanteDB.Core.Model.Map;
-<<<<<<< HEAD
-=======
-using SanteDB.Core.Model.Warehouse;
 using SanteDB.OrmLite.Diagnostics;
->>>>>>> eb74da45
 using SanteDB.OrmLite.Providers;
 using System;
 using System.Collections.Concurrent;
@@ -55,10 +51,7 @@
         private ConcurrentDictionary<String, Object> m_dataDictionary = new ConcurrentDictionary<string, object>();
 
         // Trace source
-<<<<<<< HEAD
         private readonly Tracer m_tracer = new Tracer(Constants.TracerName);
-=======
-        private Tracer m_tracer = new Tracer(Constants.TracerName);
 
 
         /// <summary>
@@ -93,7 +86,6 @@
                 ocp.AverageWith(OrmPerformanceMetric.AverageTime, value);
             }
         }
->>>>>>> eb74da45
 
         /// <summary>
         /// Connection
@@ -118,21 +110,6 @@
         internal IDbProvider Provider => this.m_provider;
 
         /// <summary>
-<<<<<<< HEAD
-=======
-        /// Cache on commit
-        /// </summary>
-        public IEnumerable<IdentifiedData> CacheOnCommit
-        {
-            get
-            {
-                return this.m_cacheCommit.Values;
-            }
-        }
-
-
-        /// <summary>
->>>>>>> eb74da45
         /// Current Transaction
         /// </summary>
         public IDbTransaction Transaction
@@ -187,63 +164,54 @@
         }
 
         /// <summary>
-<<<<<<< HEAD
         /// Close the connection however don't dispose
         /// </summary>
         public void Close()
         {
+            this.ThrowIfDisposed();
             if (this.m_transaction != null)
             {
                 this.m_transaction.Rollback();
                 this.m_transaction.Dispose();
             }
+            if (this.m_opened)
+            {
+                this.DecrementProbe(this.IsReadonly ? OrmPerformanceMetric.ReadonlyConnections : OrmPerformanceMetric.ReadWriteConnections);
+                this.m_opened = false;
+            }
             this.m_connection.Close();
         }
 
         /// <summary>
-=======
->>>>>>> eb74da45
         /// Open the connection to the database
         /// </summary>
         public void Open()
         {
-<<<<<<< HEAD
             this.ThrowIfDisposed();
 
-            this.m_tracer.TraceEvent(EventLevel.Verbose, "Connecting to {0}...", this.m_connection.ConnectionString);
-        switch(this.m_connection.State)
-=======
-            if (this.m_connection.State == ConnectionState.Closed)
+            if (this.m_opened)
+            {
+                this.DecrementProbe(this.IsReadonly ? OrmPerformanceMetric.ReadonlyConnections : OrmPerformanceMetric.ReadWriteConnections);
+            }
+
+                if (this.m_connection.State == ConnectionState.Closed)
             {
                 this.m_connection.Open();
                 this.IncrementProbe(this.IsReadonly ? OrmPerformanceMetric.ReadonlyConnections : OrmPerformanceMetric.ReadWriteConnections);
             }
             else if (this.m_connection.State == ConnectionState.Broken)
->>>>>>> eb74da45
-            {
-                case ConnectionState.Closed:
-                    this.m_connection.Open();
-                    break;
-                case ConnectionState.Broken:
-                    this.m_connection.Close();
-                    this.m_connection.Open();
-                    break;
-                case ConnectionState.Open:
-                    break;
-                default:
-                    this.m_connection.Open();
-                    break;
-            }
-<<<<<<< HEAD
-        }
-
-=======
+            {
+                this.m_connection.Close();
+                this.m_connection.Open();
+            }
             else if (this.m_connection.State != ConnectionState.Open)
             {
                 this.m_connection.Open();
                 this.IncrementProbe(this.IsReadonly ? OrmPerformanceMetric.ReadonlyConnections : OrmPerformanceMetric.ReadWriteConnections);
 
             }
+
+            this.m_opened = true;
         }
 
         /// <summary>
@@ -260,7 +228,6 @@
             //retVal.PrepareStatements = this.PrepareStatements;
             return retVal;
         }
->>>>>>> eb74da45
 
         /// <summary>
         /// Dispose this object
@@ -275,13 +242,13 @@
                 finally { this.m_lastCommand?.Dispose(); this.m_lastCommand = null; }
             }
 
-<<<<<<< HEAD
-=======
-            this.DecrementProbe(this.IsReadonly ? OrmPerformanceMetric.ReadonlyConnections : OrmPerformanceMetric.ReadWriteConnections);
+            if (this.m_opened)
+            {
+                this.DecrementProbe(this.IsReadonly ? OrmPerformanceMetric.ReadonlyConnections : OrmPerformanceMetric.ReadWriteConnections);
+            }
 
             this.m_cacheCommit?.Clear();
             this.m_cacheCommit = null;
->>>>>>> eb74da45
             this.m_transaction?.Dispose();
             this.m_transaction = null;
             this.m_connection?.Dispose();
