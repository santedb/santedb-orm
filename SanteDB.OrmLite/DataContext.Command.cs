﻿/*
 * Copyright (C) 2021 - 2022, SanteSuite Inc. and the SanteSuite Contributors (See NOTICE.md for full copyright notices)
 * Copyright (C) 2019 - 2021, Fyfe Software Inc. and the SanteSuite Contributors
 * Portions Copyright (C) 2015-2018 Mohawk College of Applied Arts and Technology
 *
 * Licensed under the Apache License, Version 2.0 (the "License"); you
 * may not use this file except in compliance with the License. You may
 * obtain a copy of the License at
 *
 * http://www.apache.org/licenses/LICENSE-2.0
 *
 * Unless required by applicable law or agreed to in writing, software
 * distributed under the License is distributed on an "AS IS" BASIS, WITHOUT
 * WARRANTIES OR CONDITIONS OF ANY KIND, either express or implied. See the
 * License for the specific language governing permissions and limitations under
 * the License.
 *
 * User: fyfej
 * Date: 2021-8-27
 */

using System.Reflection;
using SanteDB.Core.i18n;
using SanteDB.Core.Model;
using SanteDB.OrmLite.Attributes;
using SanteDB.OrmLite.Providers;
using System;
using System.Collections.Generic;
using System.Data;
using System.Diagnostics;
using System.Diagnostics.Tracing;
using System.Dynamic;
using System.Linq;
using System.Linq.Expressions;

namespace SanteDB.OrmLite
{

    /// <summary>
    /// Data context functions for the execution of query data
    /// </summary>
    public partial class DataContext
    {
        // Lock
        private object m_lockObject = new object();

        // Base types
        private static readonly HashSet<Type> BaseTypes = new HashSet<Type>()
        {
            typeof(bool),
            typeof(bool?),
            typeof(int),
            typeof(int?),
            typeof(float),
            typeof(float?),
            typeof(double),
            typeof(double?),
            typeof(decimal),
            typeof(decimal?),
            typeof(String),
            typeof(Guid),
            typeof(Guid?),
            typeof(Type),
            typeof(DateTime),
            typeof(DateTime?),
            typeof(DateTimeOffset),
            typeof(DateTimeOffset?),
            typeof(UInt32),
            typeof(UInt32?),
            typeof(byte[])
        };

        /// <summary>
        /// True if the connection is readonly
        /// </summary>
        public bool IsReadonly { get; private set; }

        /// <summary>
        /// Gets or sets the context id
        /// </summary>
        public Guid ContextId { get; set; }

        // Last command
        private IDbCommand m_lastCommand = null;

        /// <summary>
        /// Execute a stored procedure transposing the result set back to <typeparamref name="TModel"/>
        /// </summary>
        public IEnumerable<TModel> Query<TModel>(String spName, params object[] arguments)
        {
#if DEBUG
            var sw = new Stopwatch();
            sw.Start();
            try
            {
#endif
                lock (this.m_lockObject) // Ensures only one query is being executed on this context at a time
                {
                    using (var dbc = this.m_lastCommand = this.m_provider.CreateStoredProcedureCommand(this, spName, arguments))
                    {
                        this.IncrementProbe(Diagnostics.OrmPerformanceMetric.ActiveStatements);
                        using (var rdr = dbc.ExecuteReader())
                        {
                            while (rdr.Read())
                            {
                                yield return this.MapObject<TModel>(rdr);
<<<<<<< HEAD
                            }
                        }
=======
                    }
                    finally
                    {
                        dbc.Dispose();
                        this.DecrementProbe(Diagnostics.OrmPerformanceMetric.ActiveStatements);

>>>>>>> eb74da45
                    }
                }
#if DEBUG
            }
            finally
            {
                sw.Stop();
                this.m_tracer.TraceEvent(EventLevel.Verbose, "QUERY {0} executed in {1} ms", spName, sw.ElapsedMilliseconds);
            }
#endif
        }

#if DBPERF
        private static object s_lockObject = new object();
        /// <summary>
        /// Performance monitor
        /// </summary>
        private void PerformanceMonitor(SqlStatement stmt, Stopwatch sw)
        {
            sw.Stop();
            if(sw.ElapsedMilliseconds > 5)
            {
                lock(s_lockObject)
                {
                    using (var tw = File.AppendText("dbperf.xml"))
                    {
                        tw.WriteLine($"<sql><cmd>{this.GetQueryLiteral(stmt.Build())}</cmd><elapsed>{sw.ElapsedMilliseconds}</elapsed>");
                        tw.WriteLine($"<stack><[!CDATA[{new System.Diagnostics.StackTrace(true).ToString()}]]></stack><plan><![CDATA[");
                        stmt = this.CreateSqlStatement("EXPLAIN ").Append(stmt);
                        using (var dbc = this.m_provider.CreateCommand(this, stmt))
                            using (var rdr = dbc.ExecuteReader())
                                while (rdr.Read())
                                    tw.WriteLine(rdr[0].ToString());
                        tw.WriteLine("]]></plan></sql>");
                    }
                }
            }
            sw.Start();
        }
#endif

        /// <summary>
        /// Determines if <paramref name="obj"/> exists in the database
        /// </summary>
        public bool Exists<TModel>(TModel obj)
        {
            var sqlStatement = this.CreateSqlStatement();
            foreach (var cm in TableMapping.Get(typeof(TModel)).Columns.Where(o => o.IsPrimaryKey))
                sqlStatement.And($"{cm.Name} = ?", cm.SourceProperty.GetValue(obj));
            sqlStatement = this.CreateSqlStatement<TModel>().SelectFrom(ColumnMapping.One).Where(sqlStatement);
            return this.Any(sqlStatement);
        }

        /// <summary>
        /// Determines if <paramref name="modelKey"/> of type <paramref name="type"/> exists in the database
        /// </summary>
        public bool Exists(Type type, Guid modelKey)
        {
            var sqlStatement = this.CreateSqlStatement();
            foreach (var cm in TableMapping.Get(type).Columns.Where(o => o.IsPrimaryKey))
                sqlStatement.And($"{cm.Name} = ?", modelKey);
            sqlStatement = this.CreateSqlStatement().SelectFrom(type, ColumnMapping.One).Where(sqlStatement);
            return this.Any(sqlStatement);
        }

        /// <summary>
        /// Map an object
        /// </summary>
        private TModel MapObject<TModel>(IDataReader rdr)
        {
            if (typeof(CompositeResult).IsAssignableFrom(typeof(TModel)))
            {
                var retVal = Activator.CreateInstance(typeof(TModel));
                (retVal as CompositeResult).ParseValues(rdr, this.m_provider);
                return (TModel)retVal;
            }
            else if (BaseTypes.Contains(typeof(TModel)))
            {
                var obj = rdr[0];
                if (obj == DBNull.Value)
                    return default(TModel);
                else if (typeof(TModel).IsAssignableFrom(obj.GetType()))
                    return (TModel)obj;
                else
                    return (TModel)this.m_provider.ConvertValue(obj, typeof(TModel));
            }
            else if (typeof(Object) == typeof(TModel)) // Any old object
                return (TModel)this.m_provider.ConvertValue(rdr[0], typeof(TModel));
            else if (typeof(ExpandoObject).IsAssignableFrom(typeof(TModel)))
                return this.MapExpando<TModel>(rdr);
            else
                return (TModel)this.MapObject(typeof(TModel), rdr);
        }

        /// <summary>
        /// Map expando object
        /// </summary>
        private TModel MapExpando<TModel>(IDataReader rdr)
        {
            var retVal = new ExpandoObject() as IDictionary<String, Object>;
            for (int i = 0; i < rdr.FieldCount; i++)
            {
                var value = rdr[i];
                if (value == DBNull.Value)
                    value = null;
                var name = rdr.GetName(i).ToLowerInvariant();
                retVal.Add(name, value);
            }
            return (TModel)retVal;
        }

        /// <summary>
        /// Map an object
        /// </summary>
        private object MapObject(Type tModel, IDataReader rdr)
        {
            var tableMapping = TableMapping.Get(tModel);
            object result = Activator.CreateInstance(tModel);
            // Read each column and pull from reader
            foreach (var itm in tableMapping.Columns)
            {
                try
                {
                    object value = this.m_provider.ConvertValue(rdr[itm.Name], itm.SourceProperty.PropertyType);
                    if (!itm.IsSecret)
                        itm.SourceProperty.SetValue(result, value);
                }
                catch (Exception e)
                {
                    this.m_tracer.TraceEvent(EventLevel.Error, "Error mapping: {0} : {1}", itm.Name, e.ToString());
                    throw new MissingFieldException(tableMapping.TableName, itm.Name);
                }
            }

            return result;
        }

        /// <summary>
        /// Resets the specified sequence according to the logic in the provider
        /// </summary>
        public void ResetSequence(string sequenceName, object sequenceValue)
        {
#if DEBUG
            var sw = new Stopwatch();
            sw.Start();
            try
            {
#endif
                lock (this.m_lockObject)
                {
<<<<<<< HEAD
                    using (var dbc = this.m_lastCommand = this.m_provider.CreateCommand(this, this.m_provider.GetResetSequence(sequenceName, sequenceValue)))
                    {
                        try
                        {
                            dbc.ExecuteNonQuery();
                        }
                        catch (TimeoutException)
                        {
                            try { dbc.Cancel(); } catch { }
                            throw;
                        }
=======
                    var dbc = this.m_lastCommand = this.m_provider.CreateCommand(this, this.m_provider.GetResetSequence(sequenceName, sequenceValue));
                    try
                    {
                        this.IncrementProbe(Diagnostics.OrmPerformanceMetric.ActiveStatements);
                        dbc.ExecuteNonQuery();
                    }
                    catch (TimeoutException)
                    {
                        try { dbc.Cancel(); } catch { }
                        throw;
                    }
                    finally
                    {
#if DBPERF
                        this.PerformanceMonitor(stmt, sw);
#endif
                        dbc.Dispose();
                        this.DecrementProbe(Diagnostics.OrmPerformanceMetric.ActiveStatements);
>>>>>>> eb74da45

                    }
                }
#if DEBUG
            }
            finally
            {
                sw.Stop();
                this.m_tracer.TraceEvent(EventLevel.Verbose, "RESET SEQUENCE{0} to {1}", sequenceName, sequenceValue);
                this.AddProbeResponseTime(sw.ElapsedMilliseconds);
            }
#endif
        }

        /// <summary>
        /// First or default returns only the first object or null if not found
        /// </summary>
        public Object FirstOrDefault(Type returnType, SqlStatement stmt)
        {
#if DEBUG
            var sw = new Stopwatch();
            sw.Start();
            try
            {
#endif
                lock (this.m_lockObject)
                {
                    using (var dbc = this.m_lastCommand = this.m_provider.CreateCommand(this, stmt.Limit(1)))
                    {
<<<<<<< HEAD
                        try
=======
                        this.IncrementProbe(Diagnostics.OrmPerformanceMetric.ActiveStatements);

                        if (this.CommandTimeout.HasValue)
>>>>>>> eb74da45
                        {
                            if (this.CommandTimeout.HasValue)
                            {
                                dbc.CommandTimeout = this.CommandTimeout.Value;
                            }
                            using (var rdr = dbc.ExecuteReader())
                                    return this.ReaderToResult(returnType, rdr);
                        }
                        catch (TimeoutException)
                        {
                            try { dbc.Cancel(); } catch { }
                            throw;
                        }

                    }
<<<<<<< HEAD
=======
                    catch (TimeoutException)
                    {
                        try { dbc.Cancel(); } catch { }
                        throw;
                    }
                    finally
                    {
#if DBPERF
                        this.PerformanceMonitor(stmt, sw);
#endif
                        dbc.Dispose();
                        this.DecrementProbe(Diagnostics.OrmPerformanceMetric.ActiveStatements);

                    }
>>>>>>> eb74da45
                }
#if DEBUG
            }
            finally
            {
                sw.Stop();
                this.m_tracer.TraceEvent(EventLevel.Verbose, "QUERY {0} executed in {1} ms", this.GetQueryLiteral(stmt), sw.ElapsedMilliseconds);
                this.AddProbeResponseTime(sw.ElapsedMilliseconds);


            }
#endif
        }

        /// <summary>
        /// First or default returns only the first object or null if not found
        /// </summary>
        public TModel ExecuteProcedure<TModel>(String spName, params object[] arguments)
        {
#if DEBUG
            var sw = new Stopwatch();
            sw.Start();
            try
            {
#endif
                lock (this.m_lockObject)
                {
                    using (var dbc = this.m_lastCommand = this.m_provider.CreateStoredProcedureCommand(this, spName, arguments))
                    {
<<<<<<< HEAD
                        try
=======
                        this.IncrementProbe(Diagnostics.OrmPerformanceMetric.ActiveStatements);

                        if (this.CommandTimeout.HasValue)
>>>>>>> eb74da45
                        {
                            if (this.CommandTimeout.HasValue)
                            {
                                dbc.CommandTimeout = this.CommandTimeout.Value;
                            }
                            using (var rdr = dbc.ExecuteReader())
                                    return this.ReaderToResult<TModel>(rdr);
                        }
                        catch (TimeoutException)
                        {
                            try { dbc.Cancel(); } catch { }
                            throw;
                        }
<<<<<<< HEAD
=======
                        using (var rdr = dbc.ExecuteReader())
                            return this.ReaderToResult<TModel>(rdr);
                    }
                    catch (TimeoutException)
                    {
                        try { dbc.Cancel(); } catch { }
                        throw;
                    }
                    finally
                    {
                        dbc.Dispose();
                        this.DecrementProbe(Diagnostics.OrmPerformanceMetric.ActiveStatements);

>>>>>>> eb74da45
                    }
                }
#if DEBUG
            }
            finally
            {
                sw.Stop();
                this.AddProbeResponseTime(sw.ElapsedMilliseconds);
                this.m_tracer.TraceEvent(EventLevel.Verbose, "FIRST {0} executed in {1} ms", spName, sw.ElapsedMilliseconds);
            }
#endif
        }

        /// <summary>
        /// First or default returns only the first object or null if not found
        /// </summary>
        public TModel FirstOrDefault<TModel>(Expression<Func<TModel, bool>> querySpec)
        {
#if DEBUG
            var sw = new Stopwatch();
            sw.Start();
            try
            {
#endif
                var stmt = this.CreateSqlStatement<TModel>().SelectFrom().Where(querySpec).Limit(1);
                lock (this.m_lockObject)
                {
                    using (var dbc = this.m_lastCommand = this.m_provider.CreateCommand(this, stmt))
                    {
<<<<<<< HEAD
                        try
=======
                        this.IncrementProbe(Diagnostics.OrmPerformanceMetric.ActiveStatements);

                        if (this.CommandTimeout.HasValue)
>>>>>>> eb74da45
                        {
                            if (this.CommandTimeout.HasValue)
                            {
                                dbc.CommandTimeout = this.CommandTimeout.Value;
                            }
                            using (var rdr = dbc.ExecuteReader())
                                    return this.ReaderToResult<TModel>(rdr);
                        }
                        catch (TimeoutException)
                        {
                            try { dbc.Cancel(); } catch { }
                            throw;
                        }
<<<<<<< HEAD
=======
                        using (var rdr = dbc.ExecuteReader())
                            return this.ReaderToResult<TModel>(rdr);
                    }
                    catch (TimeoutException)
                    {
                        try { dbc.Cancel(); } catch { }
                        throw;
                    }
                    finally
                    {

#if DBPERF
                        this.PerformanceMonitor(stmt, sw);
#endif
                        dbc.Dispose();
                        this.DecrementProbe(Diagnostics.OrmPerformanceMetric.ActiveStatements);

>>>>>>> eb74da45
                    }
                }
#if DEBUG
            }
            finally
            {
                sw.Stop();
                this.AddProbeResponseTime(sw.ElapsedMilliseconds);
                this.m_tracer.TraceEvent(EventLevel.Verbose, "FIRST {0} executed in {1} ms", querySpec, sw.ElapsedMilliseconds);
            }
#endif
        }

        /// <summary>
        /// First or default returns only the first object or null if not found
        /// </summary>
        public TModel FirstOrDefault<TModel>(SqlStatement stmt)
        {
#if DEBUG
            var sw = new Stopwatch();
            sw.Start();
            try
            {
#endif
                lock (this.m_lockObject)
                {
                    using (var dbc = this.m_lastCommand = this.m_provider.CreateCommand(this, stmt.Build().Limit(1)))
                    {
<<<<<<< HEAD
                        try
=======
                        this.IncrementProbe(Diagnostics.OrmPerformanceMetric.ActiveStatements);

                        if (this.CommandTimeout.HasValue)
>>>>>>> eb74da45
                        {
                            if (this.CommandTimeout.HasValue)
                            {
                                dbc.CommandTimeout = this.CommandTimeout.Value;
                            }

                            using (var rdr = dbc.ExecuteReader())
                                    return this.ReaderToResult<TModel>(rdr);
                        }
                        catch (TimeoutException)
                        {
                            try { dbc.Cancel(); } catch { }
                            throw;
                        }
<<<<<<< HEAD
=======
                        using (var rdr = dbc.ExecuteReader())
                            return this.ReaderToResult<TModel>(rdr);
                    }
                    catch (TimeoutException)
                    {
                        try { dbc.Cancel(); } catch { }
                        throw;
                    }
                    finally
                    {
#if DBPERF
                        this.PerformanceMonitor(stmt, sw);
#endif
                        dbc.Dispose();
                        this.DecrementProbe(Diagnostics.OrmPerformanceMetric.ActiveStatements);

>>>>>>> eb74da45
                    }
                }

#if DEBUG
            }
            finally
            {
                sw.Stop();
                this.AddProbeResponseTime(sw.ElapsedMilliseconds);
                this.m_tracer.TraceEvent(EventLevel.Verbose, "FIRST {0} executed in {1} ms", this.GetQueryLiteral(stmt), sw.ElapsedMilliseconds);
            }
#endif
        }

        /// <summary>
        /// Returns only if only one result is available
        /// </summary>
        public TModel SingleOrDefault<TModel>(Expression<Func<TModel, bool>> querySpec)
        {
#if DEBUG
            var sw = new Stopwatch();
            sw.Start();
            try
            {
#endif
                var stmt = this.CreateSqlStatement<TModel>().SelectFrom().Where(querySpec).Limit(2);

                lock (this.m_lockObject)
                {
                    using (var dbc = this.m_lastCommand = this.m_provider.CreateCommand(this, stmt))
                    {
<<<<<<< HEAD
                        try
=======
                        this.IncrementProbe(Diagnostics.OrmPerformanceMetric.ActiveStatements);

                        if (this.CommandTimeout.HasValue)
>>>>>>> eb74da45
                        {
                            if (this.CommandTimeout.HasValue)
                            {
                                dbc.CommandTimeout = this.CommandTimeout.Value;
                            }

                            using (var rdr = dbc.ExecuteReader())
                            {
                                var retVal = this.ReaderToResult<TModel>(rdr);
                                if (!rdr.Read()) return retVal;
                                else throw new InvalidOperationException("Sequence contains more than one element");
                            }
                        }
                        catch (TimeoutException)
                        {
                            try { dbc.Cancel(); } catch { }
                            throw;
                        }
<<<<<<< HEAD
=======

                    }
                    catch (TimeoutException)
                    {
                        try { dbc.Cancel(); } catch { }
                        throw;
                    }
                    finally
                    {
#if DBPERF
                        this.PerformanceMonitor(stmt, sw);
#endif
                        dbc.Dispose();
                        this.DecrementProbe(Diagnostics.OrmPerformanceMetric.ActiveStatements);

>>>>>>> eb74da45
                    }
                }

#if DEBUG
            }
            finally
            {
                sw.Stop();
                this.AddProbeResponseTime(sw.ElapsedMilliseconds);
                this.m_tracer.TraceEvent(EventLevel.Verbose, "SINGLE {0} executed in {1} ms", querySpec, sw.ElapsedMilliseconds);
            }
#endif
        }

        /// <summary>
        /// Returns only if only one result is available
        /// </summary>
        public TReturn ExecuteScalar<TReturn>(SqlStatement sqlStatement)
        {
#if DEBUG
            var sw = new Stopwatch();
            sw.Start();
            try
            {
#endif
                lock (this.m_lockObject)
                {
                    using (var dbc = this.m_lastCommand = this.m_provider.CreateCommand(this, sqlStatement))
                    {
<<<<<<< HEAD
                        try
=======
                        this.IncrementProbe(Diagnostics.OrmPerformanceMetric.ActiveStatements);

                        if (this.CommandTimeout.HasValue)
>>>>>>> eb74da45
                        {
                            if (this.CommandTimeout.HasValue)
                            {
                                dbc.CommandTimeout = this.CommandTimeout.Value;
                            }

                            return (TReturn)dbc.ExecuteScalar();
                        }
                        catch (TimeoutException)
                        {
                            try { dbc.Cancel(); } catch { }
                            throw;
                        }
<<<<<<< HEAD
=======
                        return (TReturn)dbc.ExecuteScalar();
                    }
                    catch (TimeoutException)
                    {
                        try { dbc.Cancel(); } catch { }
                        throw;
                    }
                    finally
                    {
#if DBPERF
                        this.PerformanceMonitor(stmt, sw);
#endif
                        dbc.Dispose();
                        this.DecrementProbe(Diagnostics.OrmPerformanceMetric.ActiveStatements);

>>>>>>> eb74da45
                    }
                }

#if DEBUG
            }
            finally
            {
                sw.Stop();
                this.AddProbeResponseTime(sw.ElapsedMilliseconds);
                this.m_tracer.TraceEvent(EventLevel.Verbose, "SCALAR {0} executed in {1} ms", sqlStatement, sw.ElapsedMilliseconds);
            }
#endif
        }

        /// <summary>
        /// Returns only if only one result is available
        /// </summary>
        public bool Any<TModel>(Expression<Func<TModel, bool>> querySpec)
        {
#if DEBUG
            var sw = new Stopwatch();
            sw.Start();
            try
            {
#endif
                var stmt = this.m_provider.Exists(this.CreateSqlStatement<TModel>().SelectFrom(ColumnMapping.One).Where(querySpec));
                lock (this.m_lockObject)
                {
                    using (var dbc = this.m_lastCommand = this.m_provider.CreateCommand(this, stmt))
                    {
<<<<<<< HEAD
                        try
=======
                        this.IncrementProbe(Diagnostics.OrmPerformanceMetric.ActiveStatements);

                        if (this.CommandTimeout.HasValue)
>>>>>>> eb74da45
                        {
                            if (this.CommandTimeout.HasValue)
                            {
                                dbc.CommandTimeout = this.CommandTimeout.Value;
                            }
                            return (bool)dbc.ExecuteScalar();
                        }
                        catch (TimeoutException)
                        {
                            try { dbc.Cancel(); } catch { }
                            throw;
                        }
<<<<<<< HEAD
=======
                        return (bool)dbc.ExecuteScalar();
                    }
                    catch (TimeoutException)
                    {
                        try { dbc.Cancel(); } catch { }
                        throw;
                    }
                    finally
                    {
                        dbc.Dispose();
                        this.DecrementProbe(Diagnostics.OrmPerformanceMetric.ActiveStatements);

>>>>>>> eb74da45
                    }
                }

#if DEBUG
            }
            finally
            {
                sw.Stop();
                this.AddProbeResponseTime(sw.ElapsedMilliseconds);
                this.m_tracer.TraceEvent(EventLevel.Verbose, "ANY {0} executed in {1} ms", querySpec, sw.ElapsedMilliseconds);
            }
#endif
        }

        /// <summary>
        /// Represents the count function
        /// </summary>
        public bool Any(SqlStatement querySpec)
        {
#if DEBUG
            var sw = new Stopwatch();
            sw.Start();
            try
            {
#endif
                var stmt = this.m_provider.Exists(querySpec);
                lock (this.m_lockObject)
                {
                    using (var dbc = this.m_lastCommand = this.m_provider.CreateCommand(this, stmt))
                    {
<<<<<<< HEAD
                        try
=======
                        this.IncrementProbe(Diagnostics.OrmPerformanceMetric.ActiveStatements);

                        if (this.CommandTimeout.HasValue)
>>>>>>> eb74da45
                        {
                            if (this.CommandTimeout.HasValue)
                            {
                                dbc.CommandTimeout = this.CommandTimeout.Value;
                            }

                            return (bool)dbc.ExecuteScalar();
                        }
<<<<<<< HEAD
                        catch (TimeoutException)
                        {
                            try { dbc.Cancel(); } catch { }
                            throw;
                        }
=======
                        return (bool)dbc.ExecuteScalar();
                    }
                    catch (TimeoutException)
                    {
                        try { dbc.Cancel(); } catch { }
                        throw;
                    }
                    finally
                    {
                        dbc.Dispose();
                        this.DecrementProbe(Diagnostics.OrmPerformanceMetric.ActiveStatements);
>>>>>>> eb74da45

                    }
                }

#if DEBUG
            }
            finally
            {
                sw.Stop();
                this.AddProbeResponseTime(sw.ElapsedMilliseconds);
                this.m_tracer.TraceEvent(EventLevel.Verbose, "ANY {0} executed in {1} ms", this.GetQueryLiteral(querySpec), sw.ElapsedMilliseconds);
            }
#endif
        }

        /// <summary>
        /// Returns only if only one result is available
        /// </summary>
        public long Count<TModel>(Expression<Func<TModel, bool>> querySpec)
        {
#if DEBUG
            var sw = new Stopwatch();
            sw.Start();
            try
            {
#endif
                var stmt = this.m_provider.Count(this.CreateSqlStatement<TModel>().SelectFrom().Where(querySpec));
                lock (this.m_lockObject)
                {
                    using (var dbc = this.m_lastCommand = this.m_provider.CreateCommand(this, stmt))
                    {
<<<<<<< HEAD
                        try
=======
                        this.IncrementProbe(Diagnostics.OrmPerformanceMetric.ActiveStatements);

                        if (this.CommandTimeout.HasValue)
>>>>>>> eb74da45
                        {
                            if (this.CommandTimeout.HasValue)
                            {
                                dbc.CommandTimeout = this.CommandTimeout.Value;
                            }

                            return (long)dbc.ExecuteScalar();
                        }
<<<<<<< HEAD
                        catch (TimeoutException)
                        {
                            try { dbc.Cancel(); } catch { }
                            throw;
                        }
=======
                        return (long)dbc.ExecuteScalar();
                    }
                    catch (TimeoutException)
                    {
                        try { dbc.Cancel(); } catch { }
                        throw;
                    }
                    finally
                    {
                        dbc.Dispose();
                        this.DecrementProbe(Diagnostics.OrmPerformanceMetric.ActiveStatements);
>>>>>>> eb74da45

                    }
                }

#if DEBUG
            }
            finally
            {
                sw.Stop();
                this.AddProbeResponseTime(sw.ElapsedMilliseconds);
                this.m_tracer.TraceEvent(EventLevel.Verbose, "COUNT {0} executed in {1} ms", querySpec, sw.ElapsedMilliseconds);
            }
#endif
        }

        /// <summary>
        /// Represents the count function
        /// </summary>
        public int Count(SqlStatement querySpec)
        {
#if DEBUG
            var sw = new Stopwatch();
            sw.Start();
            try
            {
#endif
                var stmt = this.m_provider.Count(querySpec);
                lock (this.m_lockObject)
                {
                    using (var dbc = this.m_lastCommand = this.m_provider.CreateCommand(this, stmt))
                    {
<<<<<<< HEAD
                        try
=======
                        this.IncrementProbe(Diagnostics.OrmPerformanceMetric.ActiveStatements);

                        if (this.CommandTimeout.HasValue)
>>>>>>> eb74da45
                        {
                            if (this.CommandTimeout.HasValue)
                            {
                                dbc.CommandTimeout = this.CommandTimeout.Value;
                            }

                            return Convert.ToInt32(dbc.ExecuteScalar());
                        }
<<<<<<< HEAD
                        catch (TimeoutException)
                        {
                            try { dbc.Cancel(); } catch { }
                            throw;
                        }
=======
                        return Convert.ToInt32(dbc.ExecuteScalar());
                    }
                    catch (TimeoutException)
                    {
                        try { dbc.Cancel(); } catch { }
                        throw;
                    }
                    finally
                    {
                        dbc.Dispose();
                        this.DecrementProbe(Diagnostics.OrmPerformanceMetric.ActiveStatements);
>>>>>>> eb74da45

                    }
                }

#if DEBUG
            }
            finally
            {
                sw.Stop();
                this.AddProbeResponseTime(sw.ElapsedMilliseconds);
                this.m_tracer.TraceEvent(EventLevel.Verbose, "COUNT {0} executed in {1} ms", this.GetQueryLiteral(querySpec), sw.ElapsedMilliseconds);
            }
#endif
        }

        /// <summary>
        /// Parse to a single result
        /// </summary>
        private TModel ReaderToResult<TModel>(IDataReader rdr)
        {
            if (rdr.Read()) return this.MapObject<TModel>(rdr);
            else return default(TModel);
        }

        /// <summary>
        /// Parse to a single result
        /// </summary>
        private object ReaderToResult(Type returnType, IDataReader rdr)
        {
            if (rdr.Read()) return this.MapObject(returnType, rdr);
            else return null;
        }

        /// <summary>
        /// Execute the specified query
        /// </summary>
        public OrmResultSet<TModel> Query<TModel>(Expression<Func<TModel, bool>> querySpec)
        {
            return new OrmResultSet<TModel>(this, this.CreateSqlStatement<TModel>().SelectFrom().Where(querySpec));
        }

        /// <summary>
        /// Query using the specified statement
        /// </summary>
        public OrmResultSet<TModel> Query<TModel>(SqlStatement query)
        {
            return new OrmResultSet<TModel>(this, query);
        }

        /// <summary>
        /// Executes the query against the database
        /// </summary>
        public IEnumerable<TModel> ExecQuery<TModel>(SqlStatement query)
        {
#if DEBUG
            var sw = new Stopwatch();
            sw.Start();
            try
            {
#endif
                lock (this.m_lockObject)
                {
                    using (var dbc = this.m_lastCommand = this.m_provider.CreateCommand(this, query))
                    {
                        this.IncrementProbe(Diagnostics.OrmPerformanceMetric.ActiveStatements);

                        if (this.CommandTimeout.HasValue)
                        {
                            dbc.CommandTimeout = this.CommandTimeout.Value;
                        }
                        using (var rdr = dbc.ExecuteReader())
                            while (rdr.Read())
                                yield return this.MapObject<TModel>(rdr);
                    }
<<<<<<< HEAD
=======
                    finally
                    {
#if DBPERF
                        this.PerformanceMonitor(query, sw);
#endif
                        dbc.Dispose();
                        this.DecrementProbe(Diagnostics.OrmPerformanceMetric.ActiveStatements);

                    }
>>>>>>> eb74da45
                }
#if DEBUG
            }
            finally
            {
                sw.Stop();
                this.AddProbeResponseTime(sw.ElapsedMilliseconds);
                this.m_tracer.TraceEvent(EventLevel.Verbose, "QUERY {0} executed in {1} ms", this.GetQueryLiteral(query), sw.ElapsedMilliseconds);
            }
#endif
        }

        /// <summary>
        /// Bulk insert data
        /// </summary>
        public IEnumerable<TModel> InsertOrUpdateAll<TModel>(IEnumerable<TModel> source)
        {
            return source.Select(this.InsertOrUpdate).ToList();
        }

        /// <summary>
        /// Insert or update the specifed object
        /// </summary>
        public TModel InsertOrUpdate<TModel>(TModel source)
        {
            return this.Exists(source) ? this.Update(source) : this.Insert(source);
        }

        /// <summary>
        /// Bulk insert data
        /// </summary>
        public IEnumerable<TModel> InsertAll<TModel>(IEnumerable<TModel> source)
        {
            return source.Select(o => this.Insert(o)).ToList();
        }

        /// <summary>
        /// Bulk update data
        /// </summary>
        public IEnumerable<TModel> UpdateAll<TModel>(IEnumerable<TModel> source)
        {
            return source.Select(o => this.Update(o)).ToList();
        }

        /// <summary>
        /// Bulk update data
        /// </summary>
        public IEnumerable<TModel> UpdateAll<TModel>(IEnumerable<TModel> source, Func<TModel, TModel> changor)
        {
            return source.Select(o => this.Update(changor(o))).ToList();
        }

        /// <summary>
        /// Insert the specified object
        /// </summary>
        public TModel Insert<TModel>(TModel value)
        {
#if DEBUG
            var sw = new Stopwatch();
            sw.Start();
            try
            {
#endif
                // First we want to map object to columns
                var tableMap = TableMapping.Get(typeof(TModel));

                SqlStatement columnNames = this.CreateSqlStatement(),
                    values = this.CreateSqlStatement();
                foreach (var col in tableMap.Columns)
                {
                    var val = col.SourceProperty.GetValue(value);
                    if (val == null ||
                        !col.IsNonNull &&
                        col.SourceProperty.PropertyType.StripNullable() == col.SourceProperty.PropertyType &&
                        (
                        val.Equals(default(Int32)) ||
                        val.Equals(default(Int64)) ||
                        val.Equals(default(Guid)) ||
                        val.Equals(default(DateTime)) ||
                        val.Equals(default(DateTimeOffset)) ||
                        val.Equals(default(Decimal))))
                        val = null;

                    if (col.IsAutoGenerated && val == null)
                    {
                        // Uh-oh, the column is auto-gen, the type of uuid and the engine can't do it!
                        if (col.SourceProperty.PropertyType.StripNullable() == typeof(Guid) &&
                            !this.m_provider.Features.HasFlag(SqlEngineFeatures.AutoGenerateGuids))
                        {
                            val = Guid.NewGuid();
                            col.SourceProperty.SetValue(value, val);
                        }
                        else
                            continue;
                    }

                    columnNames.Append($"{col.Name}");

                    // Append value
                    values.Append("?", val);

                    values.Append(",");
                    columnNames.Append(",");
                }
                values.RemoveLast();
                columnNames.RemoveLast();

                var returnKeys = tableMap.Columns.Where(o => o.IsAutoGenerated);

                // Return arrays
                var stmt = this.m_provider.Returning(
                    this.CreateSqlStatement($"INSERT INTO {tableMap.TableName} (").Append(columnNames).Append(") VALUES (").Append(values).Append(")"),
                    returnKeys.ToArray()
                );

                // Execute
                lock (this.m_lockObject)
                {
                    using (var dbc = this.m_lastCommand = this.m_provider.CreateCommand(this, stmt))
                    {
                        this.IncrementProbe(Diagnostics.OrmPerformanceMetric.ActiveStatements);

                        if (this.CommandTimeout.HasValue)
                        {
                            dbc.CommandTimeout = this.CommandTimeout.Value;
                        }

                        // There are returned keys and we support simple mode returned inserts
                        if (returnKeys.Any() && this.m_provider.Features.HasFlag(SqlEngineFeatures.ReturnedInsertsAsReader))
                        {
                            using (var rdr = dbc.ExecuteReader())
                                if (rdr.Read())
                                    foreach (var itm in returnKeys)
                                    {
                                        object ov = this.m_provider.ConvertValue(rdr[itm.Name], itm.SourceProperty.PropertyType);
                                        if (ov != null)
                                            itm.SourceProperty.SetValue(value, ov);
                                    }
                        }
                        // There are returned keys and the provider requires an output parameter to hold the keys
                        else if (returnKeys.Any() && this.m_provider.Features.HasFlag(SqlEngineFeatures.ReturnedInsertsAsParms))
                        {
                            // Define output parameters
                            foreach (var rt in returnKeys)
                            {
                                var parm = dbc.CreateParameter();
                                parm.ParameterName = rt.Name;
                                parm.DbType = this.m_provider.MapParameterType(rt.SourceProperty.PropertyType);
                                parm.Direction = ParameterDirection.Output;
                                dbc.Parameters.Add(parm);
                            }

                            dbc.ExecuteNonQuery();

                            // Get the parameter values
                            foreach (IDataParameter parm in dbc.Parameters)
                            {
                                if (parm.Direction != ParameterDirection.Output) continue;

                                var itm = returnKeys.First(o => o.Name == parm.ParameterName);
                                object ov = this.m_provider.ConvertValue(parm.Value, itm.SourceProperty.PropertyType);
                                if (ov != null)
                                    itm.SourceProperty.SetValue(value, ov);
                            }
                        }
                        else // Provider does not support returned keys
                        {
                            dbc.ExecuteNonQuery();
                            // But... the query wants the keys so we have to query them back if the RETURNING clause fields aren't populated in the source object
                            if (returnKeys.Count() > 0 &&
                                returnKeys.Any(o => o.SourceProperty.GetValue(value) == (o.SourceProperty.PropertyType.IsValueType ? Activator.CreateInstance(o.SourceProperty.PropertyType) : null)))
                            {
<<<<<<< HEAD
=======
                                dbc.Dispose();
                                this.DecrementProbe(Diagnostics.OrmPerformanceMetric.ActiveStatements);


>>>>>>> eb74da45
                                var pkcols = tableMap.Columns.Where(o => o.IsPrimaryKey);
                                var where = new SqlStatement<TModel>(this.m_provider);
                                foreach (var pk in pkcols)
                                    where.And($"{pk.Name} = ?", pk.SourceProperty.GetValue(value));
                                stmt = new SqlStatement<TModel>(this.m_provider).SelectFrom().Where(where);

                                // Create command and exec
<<<<<<< HEAD
                                using (var dbcSelect = this.m_provider.CreateCommand(this, stmt))
=======
                                dbc = this.m_provider.CreateCommand(this, stmt);

                                this.IncrementProbe(Diagnostics.OrmPerformanceMetric.ActiveStatements);

                                if (this.CommandTimeout.HasValue)
>>>>>>> eb74da45
                                {
                                    if (this.CommandTimeout.HasValue)
                                    {
                                        dbc.CommandTimeout = this.CommandTimeout.Value;
                                    }

                                    using (var rdr = dbcSelect.ExecuteReader())
                                    {
                                        if (rdr.Read())
                                        {
                                            foreach (var itm in returnKeys)
                                            {
                                                object ov = this.m_provider.ConvertValue(rdr[itm.Name], itm.SourceProperty.PropertyType);
                                                if (ov != null)
                                                    itm.SourceProperty.SetValue(value, ov);
                                            }
                                        }
                                    }
                                }
                            }
                        }
                    }
<<<<<<< HEAD

=======
                    finally
                    {
                        dbc.Dispose();
                        this.DecrementProbe(Diagnostics.OrmPerformanceMetric.ActiveStatements);

                    }
>>>>>>> eb74da45
                }

                return value;
#if DEBUG
            }
            finally
            {
                sw.Stop();
                this.AddProbeResponseTime(sw.ElapsedMilliseconds);
                this.m_tracer.TraceEvent(EventLevel.Verbose, "INSERT executed in {0} ms", sw.ElapsedMilliseconds);
            }
#endif
        }

        /// <summary>
        /// Delete from the database
        /// </summary>
        public void Delete<TModel>(SqlStatement keyFilter)
        {
#if DEBUG
            var sw = new Stopwatch();
            sw.Start();
            try
            {
#endif
                var keyColumnName = TableMapping.Get(typeof(TModel)).Columns.First(o => o.IsPrimaryKey);
                var query = this.CreateSqlStatement<TModel>().DeleteFrom().Where($"{keyColumnName.Name} IN (").Append(keyFilter).Append(")");
                lock (this.m_lockObject)
                {
                    using (var dbc = this.m_lastCommand = this.m_provider.CreateCommand(this, query))
                    {
                        this.IncrementProbe(Diagnostics.OrmPerformanceMetric.ActiveStatements);

                        if (this.CommandTimeout.HasValue)
                        {
                            dbc.CommandTimeout = this.CommandTimeout.Value;
                        }
                        dbc.ExecuteNonQuery();
<<<<<<< HEAD
=======
                    }
                    finally
                    {
                        dbc.Dispose();
                        this.DecrementProbe(Diagnostics.OrmPerformanceMetric.ActiveStatements);
>>>>>>> eb74da45

                    }
                }

#if DEBUG
            }
            finally
            {
                sw.Stop();
                this.AddProbeResponseTime(sw.ElapsedMilliseconds);
                this.m_tracer.TraceEvent(EventLevel.Verbose, "DELETE executed in {0} ms", sw.ElapsedMilliseconds);
            }
#endif
        }

        /// <summary>
        /// Delete from the database
        /// </summary>
        public void Delete<TModel>(Expression<Func<TModel, bool>> where)
        {
#if DEBUG
            var sw = new Stopwatch();
            sw.Start();
            try
            {
#endif
                var query = this.CreateSqlStatement<TModel>().DeleteFrom().Where(where);
                lock (this.m_lockObject)
                {
                    using (var dbc = this.m_lastCommand = this.m_provider.CreateCommand(this, query))
                    {
                        this.IncrementProbe(Diagnostics.OrmPerformanceMetric.ActiveStatements);

                        if (this.CommandTimeout.HasValue)
                        {
                            dbc.CommandTimeout = this.CommandTimeout.Value;
                        }
                        dbc.ExecuteNonQuery();
                    }
<<<<<<< HEAD
=======
                    finally
                    {
                        dbc.Dispose();
                        this.DecrementProbe(Diagnostics.OrmPerformanceMetric.ActiveStatements);

                    }
>>>>>>> eb74da45
                }

#if DEBUG
            }
            finally
            {
                sw.Stop();
                this.AddProbeResponseTime(sw.ElapsedMilliseconds);
                this.m_tracer.TraceEvent(EventLevel.Verbose, "DELETE executed in {0} ms", sw.ElapsedMilliseconds);
            }
#endif
        }

        /// <summary>
        /// Delete from the database
        /// </summary>
        public void Delete<TModel>(TModel obj)
        {
#if DEBUG
            var sw = new Stopwatch();
            sw.Start();
            try
            {
#endif

                var tableMap = TableMapping.Get(typeof(TModel));
                SqlStatement whereClause = this.CreateSqlStatement();
                foreach (var itm in tableMap.PrimaryKey)
                {
                    var itmValue = itm.SourceProperty.GetValue(obj);
                    whereClause.And($"{itm.Name} = ?", itmValue);
                }

                var query = this.CreateSqlStatement<TModel>().DeleteFrom().Where(whereClause);
                lock (this.m_lockObject)
                {
                    using (var dbc = this.m_lastCommand = this.m_provider.CreateCommand(this, query))
                    {
                        this.IncrementProbe(Diagnostics.OrmPerformanceMetric.ActiveStatements);

                        if (this.CommandTimeout.HasValue)
                        {
                            dbc.CommandTimeout = this.CommandTimeout.Value;
                        }
                        dbc.ExecuteNonQuery();
                    }
<<<<<<< HEAD
=======
                    finally
                    {
                        dbc.Dispose();
                        this.DecrementProbe(Diagnostics.OrmPerformanceMetric.ActiveStatements);

                    }
>>>>>>> eb74da45
                }

#if DEBUG
            }
            finally
            {
                sw.Stop();
                this.AddProbeResponseTime(sw.ElapsedMilliseconds);
                this.m_tracer.TraceEvent(EventLevel.Verbose, "DELETE executed in {0} ms", sw.ElapsedMilliseconds);
            }
#endif
        }

        /// <summary>
        /// Updates the specified object
        /// </summary>
        public TModel Update<TModel>(TModel value)
        {
#if DEBUG
            var sw = new Stopwatch();
            sw.Start();
            try
            {
#endif
                // Build the command
                var tableMap = TableMapping.Get(typeof(TModel));
                SqlStatement<TModel> query = this.CreateSqlStatement<TModel>().UpdateSet();
                SqlStatement whereClause = this.CreateSqlStatement();
                int nUpdatedColumns = 0;
                foreach (var itm in tableMap.Columns)
                {
                    var itmValue = itm.SourceProperty.GetValue(value);

                    if (itmValue == null ||
                        !itm.IsNonNull &&
                        itm.SourceProperty.PropertyType.StripNullable() == itm.SourceProperty.PropertyType &&
                        (
                        itmValue.Equals(default(Guid)) && !tableMap.OrmType.IsConstructedGenericType ||
                        itmValue.Equals(default(DateTime)) ||
                        itmValue.Equals(default(DateTimeOffset)) ||
                        itmValue.Equals(default(Decimal))))
                        itmValue = null;

                    // Only update if specified
                    if (itmValue == null &&
                        !itm.SourceSpecified(value))
                        continue;
                    nUpdatedColumns++;
                    query.Append($"{itm.Name} = ? ", itmValue ?? DBNull.Value);
                    query.Append(",");
                    if (itm.IsPrimaryKey)
                        whereClause.And($"{itm.Name} = ?", itmValue);
                }

                // Nothing being updated
                if (nUpdatedColumns == 0)
                {
                    m_tracer.TraceInfo("Nothing to update, will skip");
                    return value;
                }

                query.RemoveLast();
                query.Where(whereClause);

                // Now update
                lock (this.m_lockObject)
                {
                    using (var dbc = this.m_lastCommand = this.m_provider.CreateCommand(this, query))
                    {
                        this.IncrementProbe(Diagnostics.OrmPerformanceMetric.ActiveStatements);

                        if (this.CommandTimeout.HasValue)
                        {
                            dbc.CommandTimeout = this.CommandTimeout.Value;
                        }
                        dbc.ExecuteNonQuery();
                    }
                }

                return value;
#if DEBUG
            }
            finally
            {
                sw.Stop();
                this.m_tracer.TraceEvent(EventLevel.Verbose, "UPDATE executed in {0} ms", sw.ElapsedMilliseconds);
            }
#endif
        }

        /// <summary>
        /// Updates the specified object
        /// </summary>
        public void UpdateAll<TModel>(Expression<Func<TModel, bool>> whereExpression, params Expression<Func<TModel, dynamic>>[] updateStatements)
        {
            this.UpdateAll<TModel, TModel>(whereExpression, updateStatements);
        }

        /// <summary>
        /// Update all methods
        /// </summary>
        /// <typeparam name="TModel">The type of object to update</typeparam>
        /// <typeparam name="TUpdateModel">The type that update statements should be treated as</typeparam>
        /// <param name="whereExpression">The filter expression</param>
        /// <param name="updateStatements">The update statements to append to the SQL clause</param>
        public void UpdateAll<TModel, TUpdateModel>(Expression<Func<TModel, bool>> whereExpression, params Expression<Func<TUpdateModel, dynamic>>[] updateStatements)
        {
#if DEBUG
            var sw = new Stopwatch();
            sw.Start();
            try
            {
#endif
                // Is TModel assignable from TUpdateMode
                if (typeof(TModel) != typeof(TUpdateModel) && !typeof(TUpdateModel).IsAssignableFrom(typeof(TModel)))
                {
                    throw new InvalidOperationException(String.Format(ErrorMessages.ARGUMENT_INCOMPATIBLE_TYPE, typeof(TUpdateModel), typeof(TModel)));
                }

                // Build the command
                var tableMap = TableMapping.Get(typeof(TModel));
                var updateStatement = this.CreateSqlStatement<TModel>().UpdateSet() as SqlStatement;
                var whereClause = this.CreateSqlStatement().Where(whereExpression);
                var setClause = this.CreateSqlStatement();
                foreach (var updateFunc in updateStatements)
                {
                    var queryBuilder = new SqlQueryExpressionBuilder(tableMap.TableName, this.m_provider);
                    queryBuilder.Visit(updateFunc);
                    setClause.Append(queryBuilder.SqlStatement);
                    setClause.Append(",");
                }
                setClause.RemoveLast();
                updateStatement = updateStatement.Append(setClause.Build()).Append(whereClause.Build());

                // Now update
                lock (this.m_lockObject)
                {
                    using (var dbc = this.m_lastCommand = this.m_provider.CreateCommand(this, updateStatement))
                    {
<<<<<<< HEAD
                        dbc.ExecuteNonQuery();
=======
                        dbc.Dispose();
                        this.DecrementProbe(Diagnostics.OrmPerformanceMetric.ActiveStatements);

>>>>>>> eb74da45
                    }
                }

#if DEBUG
            }
            finally
            {
                sw.Stop();
                this.AddProbeResponseTime(sw.ElapsedMilliseconds);
                this.m_tracer.TraceEvent(EventLevel.Verbose, "UPDATE executed in {0} ms", sw.ElapsedMilliseconds);
            }
#endif
        }

        /// <summary>
        /// Execute a non query
        /// </summary>
        public void ExecuteNonQuery(SqlStatement stmt)
        {
#if DEBUG
            var sw = new Stopwatch();
            sw.Start();
            try
            {
#endif
                lock (this.m_lockObject)
                {
                    using (var dbc = this.m_lastCommand = this.m_provider.CreateCommand(this, stmt))
                    {
                        this.IncrementProbe(Diagnostics.OrmPerformanceMetric.ActiveStatements);

                        if (this.CommandTimeout.HasValue)
                        {
                            dbc.CommandTimeout = this.CommandTimeout.Value;
                        }

                        dbc.ExecuteNonQuery();
                    }
<<<<<<< HEAD
=======
                    finally
                    {
                        dbc.Dispose();

                        this.DecrementProbe(Diagnostics.OrmPerformanceMetric.ActiveStatements);
                    }
>>>>>>> eb74da45
                }

#if DEBUG
            }
            finally
            {
                sw.Stop();
                this.AddProbeResponseTime(sw.ElapsedMilliseconds);
                this.m_tracer.TraceEvent(EventLevel.Verbose, "EXECUTE NON QUERY executed in {0} ms", sw.ElapsedMilliseconds);
            }
#endif
        }
    }
}<|MERGE_RESOLUTION|>--- conflicted
+++ resolved
@@ -104,20 +104,14 @@
                             while (rdr.Read())
                             {
                                 yield return this.MapObject<TModel>(rdr);
-<<<<<<< HEAD
-                            }
-                        }
-=======
                     }
                     finally
                     {
-                        dbc.Dispose();
                         this.DecrementProbe(Diagnostics.OrmPerformanceMetric.ActiveStatements);
 
->>>>>>> eb74da45
                     }
                 }
-#if DEBUG
+#if DEBUG 
             }
             finally
             {
@@ -265,40 +259,25 @@
 #endif
                 lock (this.m_lockObject)
                 {
-<<<<<<< HEAD
                     using (var dbc = this.m_lastCommand = this.m_provider.CreateCommand(this, this.m_provider.GetResetSequence(sequenceName, sequenceValue)))
                     {
                         try
                         {
-                            dbc.ExecuteNonQuery();
+                                this.IncrementProbe(Diagnostics.OrmPerformanceMetric.ActiveStatements);
+
+                                dbc.ExecuteNonQuery();
                         }
                         catch (TimeoutException)
                         {
                             try { dbc.Cancel(); } catch { }
                             throw;
                         }
-=======
-                    var dbc = this.m_lastCommand = this.m_provider.CreateCommand(this, this.m_provider.GetResetSequence(sequenceName, sequenceValue));
-                    try
-                    {
-                        this.IncrementProbe(Diagnostics.OrmPerformanceMetric.ActiveStatements);
-                        dbc.ExecuteNonQuery();
-                    }
-                    catch (TimeoutException)
-                    {
-                        try { dbc.Cancel(); } catch { }
-                        throw;
-                    }
-                    finally
-                    {
-#if DBPERF
-                        this.PerformanceMonitor(stmt, sw);
-#endif
-                        dbc.Dispose();
-                        this.DecrementProbe(Diagnostics.OrmPerformanceMetric.ActiveStatements);
->>>>>>> eb74da45
-
-                    }
+                        finally
+                            {
+                                this.DecrementProbe(Diagnostics.OrmPerformanceMetric.ActiveStatements);
+
+                            }
+                        }
                 }
 #if DEBUG
             }
@@ -326,15 +305,11 @@
                 {
                     using (var dbc = this.m_lastCommand = this.m_provider.CreateCommand(this, stmt.Limit(1)))
                     {
-<<<<<<< HEAD
                         try
-=======
-                        this.IncrementProbe(Diagnostics.OrmPerformanceMetric.ActiveStatements);
-
-                        if (this.CommandTimeout.HasValue)
->>>>>>> eb74da45
-                        {
-                            if (this.CommandTimeout.HasValue)
+                        {
+                                this.IncrementProbe(Diagnostics.OrmPerformanceMetric.ActiveStatements);
+
+                                if (this.CommandTimeout.HasValue)
                             {
                                 dbc.CommandTimeout = this.CommandTimeout.Value;
                             }
@@ -346,25 +321,12 @@
                             try { dbc.Cancel(); } catch { }
                             throw;
                         }
-
-                    }
-<<<<<<< HEAD
-=======
-                    catch (TimeoutException)
-                    {
-                        try { dbc.Cancel(); } catch { }
-                        throw;
-                    }
-                    finally
-                    {
-#if DBPERF
-                        this.PerformanceMonitor(stmt, sw);
-#endif
-                        dbc.Dispose();
-                        this.DecrementProbe(Diagnostics.OrmPerformanceMetric.ActiveStatements);
-
-                    }
->>>>>>> eb74da45
+                            finally
+                            {
+                                this.DecrementProbe(Diagnostics.OrmPerformanceMetric.ActiveStatements);
+
+                            }
+                        }
                 }
 #if DEBUG
             }
@@ -394,13 +356,7 @@
                 {
                     using (var dbc = this.m_lastCommand = this.m_provider.CreateStoredProcedureCommand(this, spName, arguments))
                     {
-<<<<<<< HEAD
                         try
-=======
-                        this.IncrementProbe(Diagnostics.OrmPerformanceMetric.ActiveStatements);
-
-                        if (this.CommandTimeout.HasValue)
->>>>>>> eb74da45
                         {
                             if (this.CommandTimeout.HasValue)
                             {
@@ -414,23 +370,7 @@
                             try { dbc.Cancel(); } catch { }
                             throw;
                         }
-<<<<<<< HEAD
-=======
-                        using (var rdr = dbc.ExecuteReader())
-                            return this.ReaderToResult<TModel>(rdr);
                     }
-                    catch (TimeoutException)
-                    {
-                        try { dbc.Cancel(); } catch { }
-                        throw;
-                    }
-                    finally
-                    {
-                        dbc.Dispose();
-                        this.DecrementProbe(Diagnostics.OrmPerformanceMetric.ActiveStatements);
-
->>>>>>> eb74da45
-                    }
                 }
 #if DEBUG
             }
@@ -459,15 +399,11 @@
                 {
                     using (var dbc = this.m_lastCommand = this.m_provider.CreateCommand(this, stmt))
                     {
-<<<<<<< HEAD
                         try
-=======
-                        this.IncrementProbe(Diagnostics.OrmPerformanceMetric.ActiveStatements);
-
-                        if (this.CommandTimeout.HasValue)
->>>>>>> eb74da45
-                        {
-                            if (this.CommandTimeout.HasValue)
+                        {
+                                this.IncrementProbe(Diagnostics.OrmPerformanceMetric.ActiveStatements);
+
+                                if (this.CommandTimeout.HasValue)
                             {
                                 dbc.CommandTimeout = this.CommandTimeout.Value;
                             }
@@ -479,27 +415,12 @@
                             try { dbc.Cancel(); } catch { }
                             throw;
                         }
-<<<<<<< HEAD
-=======
-                        using (var rdr = dbc.ExecuteReader())
-                            return this.ReaderToResult<TModel>(rdr);
-                    }
-                    catch (TimeoutException)
-                    {
-                        try { dbc.Cancel(); } catch { }
-                        throw;
-                    }
-                    finally
-                    {
-
-#if DBPERF
-                        this.PerformanceMonitor(stmt, sw);
-#endif
-                        dbc.Dispose();
-                        this.DecrementProbe(Diagnostics.OrmPerformanceMetric.ActiveStatements);
-
->>>>>>> eb74da45
-                    }
+                            finally
+                            {
+                                this.DecrementProbe(Diagnostics.OrmPerformanceMetric.ActiveStatements);
+
+                            }
+                        }
                 }
 #if DEBUG
             }
@@ -527,15 +448,11 @@
                 {
                     using (var dbc = this.m_lastCommand = this.m_provider.CreateCommand(this, stmt.Build().Limit(1)))
                     {
-<<<<<<< HEAD
                         try
-=======
-                        this.IncrementProbe(Diagnostics.OrmPerformanceMetric.ActiveStatements);
-
-                        if (this.CommandTimeout.HasValue)
->>>>>>> eb74da45
-                        {
-                            if (this.CommandTimeout.HasValue)
+                        {
+                                this.IncrementProbe(Diagnostics.OrmPerformanceMetric.ActiveStatements);
+
+                                if (this.CommandTimeout.HasValue)
                             {
                                 dbc.CommandTimeout = this.CommandTimeout.Value;
                             }
@@ -548,26 +465,12 @@
                             try { dbc.Cancel(); } catch { }
                             throw;
                         }
-<<<<<<< HEAD
-=======
-                        using (var rdr = dbc.ExecuteReader())
-                            return this.ReaderToResult<TModel>(rdr);
-                    }
-                    catch (TimeoutException)
-                    {
-                        try { dbc.Cancel(); } catch { }
-                        throw;
-                    }
-                    finally
-                    {
-#if DBPERF
-                        this.PerformanceMonitor(stmt, sw);
-#endif
-                        dbc.Dispose();
-                        this.DecrementProbe(Diagnostics.OrmPerformanceMetric.ActiveStatements);
-
->>>>>>> eb74da45
-                    }
+                            finally
+                            {
+                                this.DecrementProbe(Diagnostics.OrmPerformanceMetric.ActiveStatements);
+
+                            }
+                        }
                 }
 
 #if DEBUG
@@ -598,15 +501,11 @@
                 {
                     using (var dbc = this.m_lastCommand = this.m_provider.CreateCommand(this, stmt))
                     {
-<<<<<<< HEAD
                         try
-=======
-                        this.IncrementProbe(Diagnostics.OrmPerformanceMetric.ActiveStatements);
-
-                        if (this.CommandTimeout.HasValue)
->>>>>>> eb74da45
-                        {
-                            if (this.CommandTimeout.HasValue)
+                        {
+                                this.IncrementProbe(Diagnostics.OrmPerformanceMetric.ActiveStatements);
+
+                                if (this.CommandTimeout.HasValue)
                             {
                                 dbc.CommandTimeout = this.CommandTimeout.Value;
                             }
@@ -623,25 +522,12 @@
                             try { dbc.Cancel(); } catch { }
                             throw;
                         }
-<<<<<<< HEAD
-=======
-
-                    }
-                    catch (TimeoutException)
-                    {
-                        try { dbc.Cancel(); } catch { }
-                        throw;
-                    }
-                    finally
-                    {
-#if DBPERF
-                        this.PerformanceMonitor(stmt, sw);
-#endif
-                        dbc.Dispose();
-                        this.DecrementProbe(Diagnostics.OrmPerformanceMetric.ActiveStatements);
-
->>>>>>> eb74da45
-                    }
+                            finally
+                            {
+                                this.DecrementProbe(Diagnostics.OrmPerformanceMetric.ActiveStatements);
+
+                            }
+                        }
                 }
 
 #if DEBUG
@@ -670,15 +556,11 @@
                 {
                     using (var dbc = this.m_lastCommand = this.m_provider.CreateCommand(this, sqlStatement))
                     {
-<<<<<<< HEAD
                         try
-=======
-                        this.IncrementProbe(Diagnostics.OrmPerformanceMetric.ActiveStatements);
-
-                        if (this.CommandTimeout.HasValue)
->>>>>>> eb74da45
-                        {
-                            if (this.CommandTimeout.HasValue)
+                        {
+                                this.IncrementProbe(Diagnostics.OrmPerformanceMetric.ActiveStatements);
+
+                                if (this.CommandTimeout.HasValue)
                             {
                                 dbc.CommandTimeout = this.CommandTimeout.Value;
                             }
@@ -690,25 +572,12 @@
                             try { dbc.Cancel(); } catch { }
                             throw;
                         }
-<<<<<<< HEAD
-=======
-                        return (TReturn)dbc.ExecuteScalar();
-                    }
-                    catch (TimeoutException)
-                    {
-                        try { dbc.Cancel(); } catch { }
-                        throw;
-                    }
-                    finally
-                    {
-#if DBPERF
-                        this.PerformanceMonitor(stmt, sw);
-#endif
-                        dbc.Dispose();
-                        this.DecrementProbe(Diagnostics.OrmPerformanceMetric.ActiveStatements);
-
->>>>>>> eb74da45
-                    }
+                            finally
+                            {
+                                this.DecrementProbe(Diagnostics.OrmPerformanceMetric.ActiveStatements);
+
+                            }
+                        }
                 }
 
 #if DEBUG
@@ -738,15 +607,11 @@
                 {
                     using (var dbc = this.m_lastCommand = this.m_provider.CreateCommand(this, stmt))
                     {
-<<<<<<< HEAD
                         try
-=======
-                        this.IncrementProbe(Diagnostics.OrmPerformanceMetric.ActiveStatements);
-
-                        if (this.CommandTimeout.HasValue)
->>>>>>> eb74da45
-                        {
-                            if (this.CommandTimeout.HasValue)
+                        {
+                                this.IncrementProbe(Diagnostics.OrmPerformanceMetric.ActiveStatements);
+
+                                if (this.CommandTimeout.HasValue)
                             {
                                 dbc.CommandTimeout = this.CommandTimeout.Value;
                             }
@@ -757,22 +622,12 @@
                             try { dbc.Cancel(); } catch { }
                             throw;
                         }
-<<<<<<< HEAD
-=======
-                        return (bool)dbc.ExecuteScalar();
-                    }
-                    catch (TimeoutException)
-                    {
-                        try { dbc.Cancel(); } catch { }
-                        throw;
-                    }
-                    finally
-                    {
-                        dbc.Dispose();
-                        this.DecrementProbe(Diagnostics.OrmPerformanceMetric.ActiveStatements);
-
->>>>>>> eb74da45
-                    }
+                            finally
+                            {
+                                this.DecrementProbe(Diagnostics.OrmPerformanceMetric.ActiveStatements);
+
+                            }
+                        }
                 }
 
 #if DEBUG
@@ -802,42 +657,28 @@
                 {
                     using (var dbc = this.m_lastCommand = this.m_provider.CreateCommand(this, stmt))
                     {
-<<<<<<< HEAD
                         try
-=======
-                        this.IncrementProbe(Diagnostics.OrmPerformanceMetric.ActiveStatements);
-
-                        if (this.CommandTimeout.HasValue)
->>>>>>> eb74da45
-                        {
-                            if (this.CommandTimeout.HasValue)
+                        {
+                                this.IncrementProbe(Diagnostics.OrmPerformanceMetric.ActiveStatements);
+
+                                if (this.CommandTimeout.HasValue)
                             {
                                 dbc.CommandTimeout = this.CommandTimeout.Value;
                             }
 
                             return (bool)dbc.ExecuteScalar();
                         }
-<<<<<<< HEAD
                         catch (TimeoutException)
                         {
                             try { dbc.Cancel(); } catch { }
                             throw;
                         }
-=======
-                        return (bool)dbc.ExecuteScalar();
-                    }
-                    catch (TimeoutException)
-                    {
-                        try { dbc.Cancel(); } catch { }
-                        throw;
-                    }
-                    finally
-                    {
-                        dbc.Dispose();
-                        this.DecrementProbe(Diagnostics.OrmPerformanceMetric.ActiveStatements);
->>>>>>> eb74da45
-
-                    }
+                            finally
+                            {
+                                this.DecrementProbe(Diagnostics.OrmPerformanceMetric.ActiveStatements);
+
+                            }
+                        }
                 }
 
 #if DEBUG
@@ -867,42 +708,28 @@
                 {
                     using (var dbc = this.m_lastCommand = this.m_provider.CreateCommand(this, stmt))
                     {
-<<<<<<< HEAD
                         try
-=======
-                        this.IncrementProbe(Diagnostics.OrmPerformanceMetric.ActiveStatements);
-
-                        if (this.CommandTimeout.HasValue)
->>>>>>> eb74da45
-                        {
-                            if (this.CommandTimeout.HasValue)
+                        {
+                                this.IncrementProbe(Diagnostics.OrmPerformanceMetric.ActiveStatements);
+
+                                if (this.CommandTimeout.HasValue)
                             {
                                 dbc.CommandTimeout = this.CommandTimeout.Value;
                             }
 
                             return (long)dbc.ExecuteScalar();
                         }
-<<<<<<< HEAD
                         catch (TimeoutException)
                         {
                             try { dbc.Cancel(); } catch { }
                             throw;
                         }
-=======
-                        return (long)dbc.ExecuteScalar();
-                    }
-                    catch (TimeoutException)
-                    {
-                        try { dbc.Cancel(); } catch { }
-                        throw;
-                    }
-                    finally
-                    {
-                        dbc.Dispose();
-                        this.DecrementProbe(Diagnostics.OrmPerformanceMetric.ActiveStatements);
->>>>>>> eb74da45
-
-                    }
+                            finally
+                            {
+                                this.DecrementProbe(Diagnostics.OrmPerformanceMetric.ActiveStatements);
+
+                            }
+                        }
                 }
 
 #if DEBUG
@@ -932,42 +759,29 @@
                 {
                     using (var dbc = this.m_lastCommand = this.m_provider.CreateCommand(this, stmt))
                     {
-<<<<<<< HEAD
                         try
-=======
-                        this.IncrementProbe(Diagnostics.OrmPerformanceMetric.ActiveStatements);
-
-                        if (this.CommandTimeout.HasValue)
->>>>>>> eb74da45
-                        {
-                            if (this.CommandTimeout.HasValue)
+                        {
+                                this.IncrementProbe(Diagnostics.OrmPerformanceMetric.ActiveStatements);
+
+                                if (this.CommandTimeout.HasValue)
                             {
                                 dbc.CommandTimeout = this.CommandTimeout.Value;
                             }
 
                             return Convert.ToInt32(dbc.ExecuteScalar());
                         }
-<<<<<<< HEAD
                         catch (TimeoutException)
                         {
                             try { dbc.Cancel(); } catch { }
                             throw;
                         }
-=======
-                        return Convert.ToInt32(dbc.ExecuteScalar());
-                    }
-                    catch (TimeoutException)
-                    {
-                        try { dbc.Cancel(); } catch { }
-                        throw;
-                    }
-                    finally
-                    {
-                        dbc.Dispose();
-                        this.DecrementProbe(Diagnostics.OrmPerformanceMetric.ActiveStatements);
->>>>>>> eb74da45
-
-                    }
+                            finally
+                            {
+                                this.DecrementProbe(Diagnostics.OrmPerformanceMetric.ActiveStatements);
+
+                            }
+
+                        }
                 }
 
 #if DEBUG
@@ -1030,28 +844,24 @@
                 {
                     using (var dbc = this.m_lastCommand = this.m_provider.CreateCommand(this, query))
                     {
-                        this.IncrementProbe(Diagnostics.OrmPerformanceMetric.ActiveStatements);
-
-                        if (this.CommandTimeout.HasValue)
-                        {
-                            dbc.CommandTimeout = this.CommandTimeout.Value;
-                        }
-                        using (var rdr = dbc.ExecuteReader())
-                            while (rdr.Read())
-                                yield return this.MapObject<TModel>(rdr);
-                    }
-<<<<<<< HEAD
-=======
-                    finally
-                    {
-#if DBPERF
-                        this.PerformanceMonitor(query, sw);
-#endif
-                        dbc.Dispose();
-                        this.DecrementProbe(Diagnostics.OrmPerformanceMetric.ActiveStatements);
-
-                    }
->>>>>>> eb74da45
+                            try
+                            {
+                                this.IncrementProbe(Diagnostics.OrmPerformanceMetric.ActiveStatements);
+
+                                if (this.CommandTimeout.HasValue)
+                                {
+                                    dbc.CommandTimeout = this.CommandTimeout.Value;
+                                }
+                                using (var rdr = dbc.ExecuteReader())
+                                    while (rdr.Read())
+                                        yield return this.MapObject<TModel>(rdr);
+                            }
+                            finally
+                            {
+                                this.DecrementProbe(Diagnostics.OrmPerformanceMetric.ActiveStatements);
+
+                            }
+                        }
                 }
 #if DEBUG
             }
@@ -1172,6 +982,7 @@
                 {
                     using (var dbc = this.m_lastCommand = this.m_provider.CreateCommand(this, stmt))
                     {
+                            try { 
                         this.IncrementProbe(Diagnostics.OrmPerformanceMetric.ActiveStatements);
 
                         if (this.CommandTimeout.HasValue)
@@ -1224,13 +1035,8 @@
                             if (returnKeys.Count() > 0 &&
                                 returnKeys.Any(o => o.SourceProperty.GetValue(value) == (o.SourceProperty.PropertyType.IsValueType ? Activator.CreateInstance(o.SourceProperty.PropertyType) : null)))
                             {
-<<<<<<< HEAD
-=======
-                                dbc.Dispose();
-                                this.DecrementProbe(Diagnostics.OrmPerformanceMetric.ActiveStatements);
-
-
->>>>>>> eb74da45
+
+
                                 var pkcols = tableMap.Columns.Where(o => o.IsPrimaryKey);
                                 var where = new SqlStatement<TModel>(this.m_provider);
                                 foreach (var pk in pkcols)
@@ -1238,48 +1044,46 @@
                                 stmt = new SqlStatement<TModel>(this.m_provider).SelectFrom().Where(where);
 
                                 // Create command and exec
-<<<<<<< HEAD
                                 using (var dbcSelect = this.m_provider.CreateCommand(this, stmt))
-=======
-                                dbc = this.m_provider.CreateCommand(this, stmt);
-
-                                this.IncrementProbe(Diagnostics.OrmPerformanceMetric.ActiveStatements);
-
-                                if (this.CommandTimeout.HasValue)
->>>>>>> eb74da45
                                 {
-                                    if (this.CommandTimeout.HasValue)
-                                    {
-                                        dbc.CommandTimeout = this.CommandTimeout.Value;
-                                    }
-
-                                    using (var rdr = dbcSelect.ExecuteReader())
-                                    {
-                                        if (rdr.Read())
+                                        try
                                         {
-                                            foreach (var itm in returnKeys)
+                                            this.IncrementProbe(Diagnostics.OrmPerformanceMetric.ActiveStatements);
+
+                                            if (this.CommandTimeout.HasValue)
                                             {
-                                                object ov = this.m_provider.ConvertValue(rdr[itm.Name], itm.SourceProperty.PropertyType);
-                                                if (ov != null)
-                                                    itm.SourceProperty.SetValue(value, ov);
+                                                dbc.CommandTimeout = this.CommandTimeout.Value;
+                                            }
+
+                                            using (var rdr = dbcSelect.ExecuteReader())
+                                            {
+                                                if (rdr.Read())
+                                                {
+                                                    foreach (var itm in returnKeys)
+                                                    {
+                                                        object ov = this.m_provider.ConvertValue(rdr[itm.Name], itm.SourceProperty.PropertyType);
+                                                        if (ov != null)
+                                                            itm.SourceProperty.SetValue(value, ov);
+                                                    }
+                                                }
                                             }
                                         }
+                                        finally
+                                        {
+                                            this.DecrementProbe(Diagnostics.OrmPerformanceMetric.ActiveStatements);
+
+                                        }
                                     }
-                                }
                             }
                         }
                     }
-<<<<<<< HEAD
-
-=======
-                    finally
-                    {
-                        dbc.Dispose();
-                        this.DecrementProbe(Diagnostics.OrmPerformanceMetric.ActiveStatements);
-
-                    }
->>>>>>> eb74da45
-                }
+                            finally
+                            {
+                                this.DecrementProbe(Diagnostics.OrmPerformanceMetric.ActiveStatements);
+
+                            }
+
+                        }
 
                 return value;
 #if DEBUG
@@ -1310,23 +1114,22 @@
                 {
                     using (var dbc = this.m_lastCommand = this.m_provider.CreateCommand(this, query))
                     {
-                        this.IncrementProbe(Diagnostics.OrmPerformanceMetric.ActiveStatements);
-
-                        if (this.CommandTimeout.HasValue)
-                        {
-                            dbc.CommandTimeout = this.CommandTimeout.Value;
-                        }
-                        dbc.ExecuteNonQuery();
-<<<<<<< HEAD
-=======
-                    }
-                    finally
-                    {
-                        dbc.Dispose();
-                        this.DecrementProbe(Diagnostics.OrmPerformanceMetric.ActiveStatements);
->>>>>>> eb74da45
-
-                    }
+                            try
+                            {
+                                this.IncrementProbe(Diagnostics.OrmPerformanceMetric.ActiveStatements);
+
+                                if (this.CommandTimeout.HasValue)
+                                {
+                                    dbc.CommandTimeout = this.CommandTimeout.Value;
+                                }
+                                dbc.ExecuteNonQuery();
+                            }
+                            finally
+                            {
+                                this.DecrementProbe(Diagnostics.OrmPerformanceMetric.ActiveStatements);
+
+                            }
+                        }
                 }
 
 #if DEBUG
@@ -1356,23 +1159,22 @@
                 {
                     using (var dbc = this.m_lastCommand = this.m_provider.CreateCommand(this, query))
                     {
-                        this.IncrementProbe(Diagnostics.OrmPerformanceMetric.ActiveStatements);
-
-                        if (this.CommandTimeout.HasValue)
-                        {
-                            dbc.CommandTimeout = this.CommandTimeout.Value;
-                        }
-                        dbc.ExecuteNonQuery();
-                    }
-<<<<<<< HEAD
-=======
-                    finally
-                    {
-                        dbc.Dispose();
-                        this.DecrementProbe(Diagnostics.OrmPerformanceMetric.ActiveStatements);
-
-                    }
->>>>>>> eb74da45
+                            try
+                            {
+                                this.IncrementProbe(Diagnostics.OrmPerformanceMetric.ActiveStatements);
+
+                                if (this.CommandTimeout.HasValue)
+                                {
+                                    dbc.CommandTimeout = this.CommandTimeout.Value;
+                                }
+                                dbc.ExecuteNonQuery();
+                            }
+                            finally
+                            {
+                                this.DecrementProbe(Diagnostics.OrmPerformanceMetric.ActiveStatements);
+
+                            }
+                        }
                 }
 
 #if DEBUG
@@ -1411,23 +1213,22 @@
                 {
                     using (var dbc = this.m_lastCommand = this.m_provider.CreateCommand(this, query))
                     {
-                        this.IncrementProbe(Diagnostics.OrmPerformanceMetric.ActiveStatements);
-
-                        if (this.CommandTimeout.HasValue)
-                        {
-                            dbc.CommandTimeout = this.CommandTimeout.Value;
-                        }
-                        dbc.ExecuteNonQuery();
-                    }
-<<<<<<< HEAD
-=======
-                    finally
-                    {
-                        dbc.Dispose();
-                        this.DecrementProbe(Diagnostics.OrmPerformanceMetric.ActiveStatements);
-
-                    }
->>>>>>> eb74da45
+                            try
+                            {
+                                this.IncrementProbe(Diagnostics.OrmPerformanceMetric.ActiveStatements);
+
+                                if (this.CommandTimeout.HasValue)
+                                {
+                                    dbc.CommandTimeout = this.CommandTimeout.Value;
+                                }
+                                dbc.ExecuteNonQuery();
+                            }
+                            finally
+                            {
+                                this.DecrementProbe(Diagnostics.OrmPerformanceMetric.ActiveStatements);
+
+                            }
+                        }
                 }
 
 #if DEBUG
@@ -1495,16 +1296,22 @@
                 // Now update
                 lock (this.m_lockObject)
                 {
-                    using (var dbc = this.m_lastCommand = this.m_provider.CreateCommand(this, query))
-                    {
-                        this.IncrementProbe(Diagnostics.OrmPerformanceMetric.ActiveStatements);
-
-                        if (this.CommandTimeout.HasValue)
-                        {
-                            dbc.CommandTimeout = this.CommandTimeout.Value;
-                        }
-                        dbc.ExecuteNonQuery();
-                    }
+                        using (var dbc = this.m_lastCommand = this.m_provider.CreateCommand(this, query))
+                        {
+                            try {
+                                this.IncrementProbe(Diagnostics.OrmPerformanceMetric.ActiveStatements);
+
+                                if (this.CommandTimeout.HasValue)
+                                {
+                                    dbc.CommandTimeout = this.CommandTimeout.Value;
+                                }
+                                dbc.ExecuteNonQuery();
+                            } finally
+                            {
+                                this.DecrementProbe(Diagnostics.OrmPerformanceMetric.ActiveStatements);
+
+                            }
+                        }
                 }
 
                 return value;
@@ -1567,60 +1374,53 @@
                 {
                     using (var dbc = this.m_lastCommand = this.m_provider.CreateCommand(this, updateStatement))
                     {
-<<<<<<< HEAD
-                        dbc.ExecuteNonQuery();
-=======
-                        dbc.Dispose();
-                        this.DecrementProbe(Diagnostics.OrmPerformanceMetric.ActiveStatements);
-
->>>>>>> eb74da45
-                    }
-                }
-
-#if DEBUG
-            }
-            finally
-            {
-                sw.Stop();
-                this.AddProbeResponseTime(sw.ElapsedMilliseconds);
-                this.m_tracer.TraceEvent(EventLevel.Verbose, "UPDATE executed in {0} ms", sw.ElapsedMilliseconds);
-            }
-#endif
-        }
-
-        /// <summary>
-        /// Execute a non query
-        /// </summary>
-        public void ExecuteNonQuery(SqlStatement stmt)
-        {
-#if DEBUG
-            var sw = new Stopwatch();
-            sw.Start();
-            try
-            {
-#endif
-                lock (this.m_lockObject)
-                {
-                    using (var dbc = this.m_lastCommand = this.m_provider.CreateCommand(this, stmt))
-                    {
-                        this.IncrementProbe(Diagnostics.OrmPerformanceMetric.ActiveStatements);
-
-                        if (this.CommandTimeout.HasValue)
-                        {
-                            dbc.CommandTimeout = this.CommandTimeout.Value;
-                        }
-
                         dbc.ExecuteNonQuery();
                     }
-<<<<<<< HEAD
-=======
-                    finally
-                    {
-                        dbc.Dispose();
-
-                        this.DecrementProbe(Diagnostics.OrmPerformanceMetric.ActiveStatements);
-                    }
->>>>>>> eb74da45
+                }
+
+#if DEBUG
+            }
+            finally
+            {
+                sw.Stop();
+                this.AddProbeResponseTime(sw.ElapsedMilliseconds);
+                this.m_tracer.TraceEvent(EventLevel.Verbose, "UPDATE executed in {0} ms", sw.ElapsedMilliseconds);
+            }
+#endif
+        }
+
+        /// <summary>
+        /// Execute a non query
+        /// </summary>
+        public void ExecuteNonQuery(SqlStatement stmt)
+        {
+#if DEBUG
+            var sw = new Stopwatch();
+            sw.Start();
+            try
+            {
+#endif
+                lock (this.m_lockObject)
+                {
+                    using (var dbc = this.m_lastCommand = this.m_provider.CreateCommand(this, stmt))
+                    {
+                            try
+                            {
+                                this.IncrementProbe(Diagnostics.OrmPerformanceMetric.ActiveStatements);
+
+                                if (this.CommandTimeout.HasValue)
+                                {
+                                    dbc.CommandTimeout = this.CommandTimeout.Value;
+                                }
+
+                                dbc.ExecuteNonQuery();
+                            }
+                            finally
+                            {
+                                this.DecrementProbe(Diagnostics.OrmPerformanceMetric.ActiveStatements);
+
+                            }
+                        }
                 }
 
 #if DEBUG
