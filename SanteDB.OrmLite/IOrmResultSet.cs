﻿/*
 * Copyright (C) 2021 - 2021, SanteSuite Inc. and the SanteSuite Contributors (See NOTICE.md for full copyright notices)
 * Copyright (C) 2019 - 2021, Fyfe Software Inc. and the SanteSuite Contributors
 * Portions Copyright (C) 2015-2018 Mohawk College of Applied Arts and Technology
 * 
 * Licensed under the Apache License, Version 2.0 (the "License"); you 
 * may not use this file except in compliance with the License. You may 
 * obtain a copy of the License at 
 * 
 * http://www.apache.org/licenses/LICENSE-2.0 
 * 
 * Unless required by applicable law or agreed to in writing, software
 * distributed under the License is distributed on an "AS IS" BASIS, WITHOUT
 * WARRANTIES OR CONDITIONS OF ANY KIND, either express or implied. See the 
 * License for the specific language governing permissions and limitations under 
 * the License.
 * 
 * User: fyfej
 * Date: 2021-8-5
 */
using System.Collections;
<<<<<<< HEAD
using System.Collections.Generic;
using System.Linq;
using System.Linq.Expressions;
using System.Text;
using System.Threading.Tasks;
=======
>>>>>>> 90b5c76e

namespace SanteDB.OrmLite
{

    /// <summary>
    /// Non-generic interface
    /// </summary>
    public interface IOrmResultSet : IEnumerable
    {

        /// <summary>
        /// Gets the SQL statement that this result set is based on
        /// </summary>
        SqlStatement Statement { get; }

        /// <summary>
        /// Gets the type of data in the property
        /// </summary>
        Type ElementType { get; }

        /// <summary>
        /// Counts the number of records
        /// </summary>
        int Count();

        /// <summary>
        /// Return only distinct objects
        /// </summary>
        IOrmResultSet Distinct();

        /// <summary>
        /// Skip N results
        /// </summary>
        IOrmResultSet Skip(int count);

        /// <summary>
        /// Take N results
        /// </summary>
        IOrmResultSet Take(int count);

        /// <summary>
        /// Gets the specified key
        /// </summary>
        IOrmResultSet Keys<TKey>();

        /// <summary>
        /// Convert this result set to an SQL statement
        /// </summary>
        SqlStatement ToSqlStatement();

        /// <summary>
        /// Get first or default item in collection
        /// </summary>
        Object FirstOrDefault();

        /// <summary>
        /// Order in ascending order accoridng to expression
        /// </summary>
        IOrmResultSet OrderBy(Expression orderExpression);

        /// <summary>
        /// Order by descending according to expression
        /// </summary>
        /// <param name="orderExpression"></param>
        /// <returns></returns>
        IOrmResultSet OrderByDescending(Expression orderExpression);

        /// <summary>
        /// Union keys
        /// </summary>
        IOrmResultSet Union(IOrmResultSet other);

        /// <summary>
        /// Intersect keys
        /// </summary>
        IOrmResultSet Intersect(IOrmResultSet other);

        /// <summary>
        /// Select only keys
        /// </summary>
        OrmResultSet<TKey> Keys<TKey>(bool qualifyTables = true);

        /// <summary>
        /// True if there are any matching
        /// </summary>
        bool Any();

        /// <summary>
        /// Select the 
        /// </summary>
        /// <param name="property">The fields to be selected</param>
        OrmResultSet<TElement> Select<TElement>(string property);
    }
}<|MERGE_RESOLUTION|>--- conflicted
+++ resolved
@@ -19,14 +19,11 @@
  * Date: 2021-8-5
  */
 using System.Collections;
-<<<<<<< HEAD
 using System.Collections.Generic;
 using System.Linq;
 using System.Linq.Expressions;
 using System.Text;
 using System.Threading.Tasks;
-=======
->>>>>>> 90b5c76e
 
 namespace SanteDB.OrmLite
 {
