﻿/*
 * Copyright (C) 2021 - 2022, SanteSuite Inc. and the SanteSuite Contributors (See NOTICE.md for full copyright notices)
 * Copyright (C) 2019 - 2021, Fyfe Software Inc. and the SanteSuite Contributors
 * Portions Copyright (C) 2015-2018 Mohawk College of Applied Arts and Technology
 *
 * Licensed under the Apache License, Version 2.0 (the "License"); you
 * may not use this file except in compliance with the License. You may
 * obtain a copy of the License at
 *
 * http://www.apache.org/licenses/LICENSE-2.0
 *
 * Unless required by applicable law or agreed to in writing, software
 * distributed under the License is distributed on an "AS IS" BASIS, WITHOUT
 * WARRANTIES OR CONDITIONS OF ANY KIND, either express or implied. See the
 * License for the specific language governing permissions and limitations under
 * the License.
 *
 * User: fyfej
 * Date: 2021-8-27
 */

using SanteDB.Core.Model;
using SanteDB.Core.Model.Attributes;
using SanteDB.Core.Model.Interfaces;
using SanteDB.Core.Model.Map;
using SanteDB.Core.Model.Query;
using SanteDB.OrmLite.Attributes;
using SanteDB.OrmLite.Providers;
using System;
using System.Collections;
using System.Collections.Generic;
using System.Linq;
using System.Linq.Expressions;
using System.Reflection;
using System.Text;
using System.Text.RegularExpressions;

namespace SanteDB.OrmLite
{
    /// <summary>
    /// Query predicate part
    /// </summary>
    public enum QueryPredicatePart
    {
        Full = Path | Guard | Cast | SubPath,
        Path = 0x1,
        Guard = 0x2,
        Cast = 0x4,
        SubPath = 0x8,
        PropertyAndGuard = Path | Guard,
        PropertyAndCast = Path | Cast
    }

    /// <summary>
    /// Represents the query predicate
    /// </summary>
    public class QueryPredicate
    {
        // Regex to extract property, guards and cast
        public static readonly Regex ExtractionRegex = new Regex(@"^(\w*?)(\[(.*?)\])?(\@(\w*))?(\.(.*))?$");

        private const int PropertyRegexGroup = 1;
        private const int GuardRegexGroup = 3;
        private const int CastRegexGroup = 5;
        private const int SubPropertyRegexGroup = 7;

        /// <summary>
        /// Gets or sets the path
        /// </summary>
        public String Path { get; private set; }

        /// <summary>
        /// Sub-path
        /// </summary>
        public String SubPath { get; private set; }

        /// <summary>
        /// Cast instruction
        /// </summary>
        public String CastAs { get; private set; }

        /// <summary>
        /// Guard condition
        /// </summary>
        public String Guard { get; private set; }

        /// <summary>
        /// Parse a condition
        /// </summary>
        public static QueryPredicate Parse(String condition)
        {
            var matches = ExtractionRegex.Match(condition);
            if (!matches.Success) return null;

            return new QueryPredicate()
            {
                Path = matches.Groups[PropertyRegexGroup].Value,
                CastAs = matches.Groups[CastRegexGroup].Value,
                Guard = matches.Groups[GuardRegexGroup].Value,
                SubPath = matches.Groups[SubPropertyRegexGroup].Value
            };
        }

        /// <summary>
        /// Represent the predicate as a string
        /// </summary>
        public String ToString(QueryPredicatePart parts)
        {
            StringBuilder sb = new StringBuilder();

            if ((parts & QueryPredicatePart.Path) != 0)
                sb.Append(this.Path);
            if ((parts & QueryPredicatePart.Guard) != 0 && !String.IsNullOrEmpty(this.Guard))
                sb.AppendFormat("[{0}]", this.Guard);
            if ((parts & QueryPredicatePart.Cast) != 0 && !String.IsNullOrEmpty(this.CastAs))
                sb.AppendFormat("@{0}", this.CastAs);
            if ((parts & QueryPredicatePart.SubPath) != 0 && !String.IsNullOrEmpty(this.SubPath))
                sb.AppendFormat("{0}{1}", sb.Length > 0 ? "." : "", this.SubPath);

            return sb.ToString();
        }
    }

    /// <summary>
    /// Query builder for model objects
    /// </summary>
    /// <remarks>
    /// Because the ORM used in the ADO persistence layer is very very lightweight, this query builder exists to parse
    /// LINQ or HTTP query parameters into complex queries which implement joins/CTE/etc. across tables. Stuff that the
    /// classes in the little data model can't possibly support via LINQ expression.
    ///
    /// To use this, simply pass a model based LINQ expression to the CreateQuery method. Examples are in the test project.
    ///
    /// Some reasons to use this:
    ///     - The generated SQL will gather all table instances up the object hierarchy for you (one hit instead of multiple)
    ///     - The queries it writes use efficient CTE tables
    ///     - It can do intelligent join conditions
    ///     - It uses Model LINQ expressions directly to SQL without the need to translate from Model LINQ to Domain LINQ queries
    ///     - It lets us hack the query (via IQueryHack interface) to manually write code
    /// </remarks>
    /// <example lang="cs" name="LINQ Expression illustrating join across tables">
    /// <![CDATA[QueryBuilder.CreateQuery<Patient>(o => o.DeterminerConcept.Mnemonic == "Instance")]]>
    /// </example>
    /// <example lang="sql" name="Resulting SQL query">
    /// <![CDATA[
    /// WITH
    ///     cte0 AS (
    ///         SELECT cd_tbl.cd_id
    ///         FROM cd_vrsn_tbl AS cd_vrsn_tbl
    ///             INNER JOIN cd_tbl AS cd_tbl ON (cd_tbl.cd_id = cd_vrsn_tbl.cd_id)
    ///         WHERE (cd_vrsn_tbl.mnemonic = ? )
    ///     )
    /// SELECT *
    /// FROM pat_tbl AS pat_tbl
    ///     INNER JOIN psn_tbl AS psn_tbl ON (pat_tbl.ent_vrsn_id = psn_tbl.ent_vrsn_id)
    ///     INNER JOIN ent_vrsn_tbl AS ent_vrsn_tbl ON (psn_tbl.ent_vrsn_id = ent_vrsn_tbl.ent_vrsn_id)
    ///     INNER JOIN ent_tbl AS ent_tbl ON (ent_tbl.ent_id = ent_vrsn_tbl.ent_id)
    ///     INNER JOIN cte0 ON (ent_tbl.dtr_cd_id = cte0.cd_id)
    /// ]]>
    /// </example>
    public class QueryBuilder
    {
        // Join cache
        private Dictionary<String, KeyValuePair<SqlStatement, List<TableMapping>>> s_joinCache = new Dictionary<String, KeyValuePair<SqlStatement, List<TableMapping>>>();

        // A list of hacks injected into this query builder
        private static List<IQueryBuilderHack> m_hacks = new List<IQueryBuilderHack>();

        // Mapper
        private ModelMapper m_mapper;

        private IDbProvider m_provider;

        /// <summary>
        /// Provider
        /// </summary>
        public IDbProvider Provider => this.m_provider;

        /// <summary>
        /// Add query builder hacks
        /// </summary>
        public static void AddQueryHacks(IEnumerable<IQueryBuilderHack> hacks)
        {
            m_hacks.AddRange(hacks);
        }

        /// <summary>
        /// Represents model mapper
        /// </summary>
        /// <param name="mapper">The mapper which is used to map types</param>
        /// <param name="provider">The provider which built this query provider</param>
        public QueryBuilder(ModelMapper mapper, IDbProvider provider)
        {
            this.m_mapper = mapper;
            this.m_provider = provider;
        }

        /// <summary>
        /// Create a query
        /// </summary>
        public SqlStatement CreateWhere<TModel>(Expression<Func<TModel, bool>> predicate)
        {
            var nvc = QueryExpressionBuilder.BuildQuery(predicate, true);
            var tableType = m_mapper.MapModelType(typeof(TModel));
            var tableMap = TableMapping.Get(tableType);
            List<TableMapping> scopedTables = new List<TableMapping>() { tableMap };

            return CreateWhereCondition(typeof(TModel), new SqlStatement(m_provider), nvc, String.Empty, scopedTables, null, out IList<SqlStatement> _);
        }

        /// <summary>
        /// Create a query
        /// </summary>
        public SqlStatement CreateQuery<TModel>(Expression<Func<TModel, bool>> predicate, params ColumnMapping[] selector)
        {
            var nvc = QueryExpressionBuilder.BuildQuery(predicate, true);
            return CreateQuery(typeof(TModel), nvc, selector);
        }

        /// <summary>
        /// Create query
        /// </summary>
        public SqlStatement CreateQuery(Type tmodel, IEnumerable<KeyValuePair<String, Object>> query, params ColumnMapping[] selector)
        {
            return CreateQuery(tmodel, query, null, false, null, selector);
        }


        /// <summary>
        /// Query query
        /// </summary>
        /// TODO: Refactor this
        public SqlStatement CreateQuery(Type tmodel, IEnumerable<KeyValuePair<String, Object>> query, String tablePrefix, bool skipJoins, IEnumerable<TableMapping> parentScopedTables, params ColumnMapping[] selector)
        {
            var tableType = m_mapper.MapModelType(tmodel);
            var tableMap = TableMapping.Get(tableType);
            List<TableMapping> scopedTables = new List<TableMapping>() { tableMap };

            bool skipParentJoin = true;
            SqlStatement selectStatement = null;
            Dictionary<Type, TableMapping> skippedJoinMappings = new Dictionary<Type, TableMapping>();

            // Is the query using any of the properties from this table?
            var useKeys = !skipJoins ||
                typeof(IVersionedData).IsAssignableFrom(tmodel) && query.Any(o =>
                {
                    var mPath = this.m_mapper.MapModelProperty(tmodel, tmodel.GetQueryProperty(QueryPredicate.Parse(o.Key).Path));
                    if (mPath == null || mPath.Name == "ObsoletionTime" && o.Value.Equals("null"))
                        return false;
                    else
                        return tableMap.Columns.Any(c => c.SourceProperty == mPath);
                });

            if (skipJoins && !useKeys)
            {
                // If we're skipping joins with a versioned table, then we should really go for the root tablet not the versioned table
                if (typeof(IVersionedData).IsAssignableFrom(tmodel))
                {
                    tableMap = TableMapping.Get(tableMap.Columns.FirstOrDefault(o => o.ForeignKey != null && o.IsAlwaysJoin).ForeignKey.Table);
                    query = query.Where(o => o.Key != "obsoletionTime");
                    scopedTables = new List<TableMapping>() { tableMap };
                }
                selectStatement = new SqlStatement(this.m_provider, $" FROM {tableMap.TableName} AS {tablePrefix}{tableMap.TableName} ");
            }
            else
            {
                //if (!s_joinCache.TryGetValue($"{tablePrefix}.{typeof(TModel).Name}", out cacheHit))
                //{
                selectStatement = new SqlStatement(this.m_provider, $" FROM {tableMap.TableName} AS {tablePrefix}{tableMap.TableName} ");

                Stack<TableMapping> fkStack = new Stack<TableMapping>();
                fkStack.Push(tableMap);

                List<JoinFilterAttribute> joinFilters = new List<JoinFilterAttribute>();

                // Always join tables?
                do
                {
                    var dt = fkStack.Pop();
                    foreach (var jt in dt.Columns.Where(o => o.IsAlwaysJoin))
                    {
                        var fkTbl = TableMapping.Get(jt.ForeignKey.Table);
                        var fkAtt = fkTbl.GetColumn(jt.ForeignKey.Column);

                        // Does the table add nothing?
                        if (fkTbl.Columns.Count() <= 1)
                        {
                            scopedTables.Add(TableMapping.Redirect(fkAtt.Table.OrmType, jt.Table.OrmType));
                            for(int i = 0; i < selector.Length; i++)
                            {
                                if (selector[i].Table?.OrmType == fkTbl.OrmType) {
                                    selector[i] = ColumnMapping.Get(selector[i].Name);
                                }
                            }
                        }
                        else
                        {
                            selectStatement.Append($"INNER JOIN {fkAtt.Table.TableName} AS {tablePrefix}{fkAtt.Table.TableName} ON ({tablePrefix}{jt.Table.TableName}.{jt.Name} = {tablePrefix}{fkAtt.Table.TableName}.{fkAtt.Name} ");

                            foreach (var flt in jt.JoinFilters.Union(joinFilters).GroupBy(o => o.PropertyName).ToArray())
                            {
                                var fltCol = fkTbl.GetColumn(flt.Key);
                                if (fltCol == null)
                                    joinFilters.AddRange(flt);
                                else
                                {
                                    selectStatement.And($"({String.Join(" OR ", flt.Select(o => $"{tablePrefix}{fltCol.Table.TableName}.{fltCol.Name} = '{o.Value}'"))})");
                                    joinFilters.RemoveAll(o => flt.Contains(o));
                                }
                            }

                            selectStatement.Append(")");
                            if (!scopedTables.Contains(fkTbl))
                                fkStack.Push(fkTbl);
                            scopedTables.Add(fkAtt.Table);
                        }
                    }
                } while (fkStack.Count > 0);

                //}
                //else
                //{
                //    selectStatement = cacheHit.Key.Build();
                //    scopedTables = cacheHit.Value;

                // Optimize the join structure - We only join tables where we reference a property in them

                //}
            }

            // Column definitions
            var columnSelector = selector;
            if (selector == null || selector.Length == 0)
            {
                // The SQL Engine being used does not permit duplicate column names that may come from
                // SELECT * in a sub-query, so we should explicitly call out the columns to be safe
                if (this.m_provider.Features.HasFlag(SqlEngineFeatures.StrictSubQueryColumnNames))
                {
                    var existingCols = new List<String>();

                    // Column list of distinct columns
                    var columnList = String.Join(",", scopedTables.SelectMany(o => o.Columns).Where(o =>
                    {
                        if (!existingCols.Contains(o.Name))
                        {
                            existingCols.Add(o.Name);
                            return true;
                        }
                        return false;
                    }).Select(o => $"{tablePrefix}{o.Table.TableName}.{o.Name}"));
                    selectStatement = new SqlStatement(this.m_provider, $"SELECT {columnList} ").Append(selectStatement);
                }
                else
                    selectStatement = new SqlStatement(this.m_provider, $"SELECT *").Append(selectStatement);
                // columnSelector = scopedTables.SelectMany(o => o.Columns).ToArray();
            }
            else if (columnSelector.All(o => o.SourceProperty == null)) // Fake / constants
                selectStatement = new SqlStatement(this.m_provider, $"SELECT {String.Join(",", columnSelector.Select(o => o.Name))} ").Append(selectStatement);
            else
            {
                var columnList = String.Join(",", columnSelector.Select(o =>
                {
                    var rootCol = tableMap.GetColumn(o.SourceProperty);
                    skipParentJoin &= rootCol != null;
                    if (skipParentJoin)
                        return $"{tablePrefix}{rootCol.Table.TableName}.{rootCol.Name}";
                    else
                        return $"{tablePrefix}{o.Table.TableName}.{o.Name}";
                }));
                selectStatement = new SqlStatement(this.m_provider, $"SELECT {columnList} ").Append(selectStatement);
            }

            var whereClause = this.CreateWhereCondition(tmodel, selectStatement, query, tablePrefix, scopedTables, parentScopedTables, out IList<SqlStatement> cteStatements);
            // Return statement
            SqlStatement retVal = new SqlStatement(this.m_provider);
            if (cteStatements.Count > 0)
            {
                retVal.Append("WITH ");
                foreach (var c in cteStatements)
                {
                    retVal.Append(c);
                    if (c != cteStatements.Last())
                        retVal.Append(",");
                }
            }
            retVal.Append(selectStatement.Where(whereClause));

            return retVal;
        }

        /// <summary>
        /// Create a where condition based on the specified parameters
        /// </summary>
        /// <param name="selectStatement">The current select statment</param>
        /// <param name="tmodel">The type of model</param>
        /// <param name="query">The query to create where condition for</param>
        /// <param name="tablePrefix">The prefix of the tables (if applicable)</param>
        /// <param name="scopedTables">The scoped tables</param>
        /// <param name="parentScopedTables">Scoped tables from the parent</param>
        /// <param name="cteStatements">CTE which need to be appended</param>
        private SqlStatement CreateWhereCondition(Type tmodel, SqlStatement selectStatement, IEnumerable<KeyValuePair<String, object>> query, string tablePrefix, IEnumerable<TableMapping> scopedTables, IEnumerable<TableMapping> parentScopedTables, out IList<SqlStatement> cteStatements)
        {
            // We want to process each query and build WHERE clauses - these where clauses are based off of the JSON / XML names
            // on the model, so we have to use those for the time being before translating to SQL
            List<KeyValuePair<String, Object>> workingParameters = new List<KeyValuePair<string, object>>(query);

            // Where clause
            SqlStatement whereClause = new SqlStatement(this.m_provider);
            cteStatements = new List<SqlStatement>();

            // Construct
            while (workingParameters.Count > 0)
            {
                var parm = workingParameters.First();
                workingParameters.RemoveAt(0);

                // Match the regex and process
                var key = parm.Key;
                if (String.IsNullOrEmpty(key))
                    key = "id";

                var propertyPredicate = QueryPredicate.Parse(key);
                if (propertyPredicate == null) throw new ArgumentOutOfRangeException(parm.Key);

                // Next, we want to construct the other parms
                var otherParms = workingParameters.Where(o => QueryPredicate.Parse(o.Key).ToString(QueryPredicatePart.PropertyAndCast) == propertyPredicate.ToString(QueryPredicatePart.PropertyAndCast)).ToArray();

                // Remove the working parameters if the column is FK then all parameters
                if (otherParms.Any() || !String.IsNullOrEmpty(propertyPredicate.Guard) || !String.IsNullOrEmpty(propertyPredicate.SubPath))
                {
                    foreach (var o in otherParms)
                        workingParameters.Remove(o);

                    // We need to do a sub query

                    IEnumerable<KeyValuePair<String, Object>> queryParms = new List<KeyValuePair<String, Object>>() { parm }.Union(otherParms);

                    // Grab the appropriate builder
                    var subProp = tmodel.GetQueryProperty(propertyPredicate.Path, true);
                    if (subProp == null) throw new MissingMemberException(propertyPredicate.Path);

                    // Link to this table in the other?
                    // Allow hacking of the query before we get to the auto-generated stuff
                    if (!m_hacks.Any(o => o.HackQuery(this, selectStatement, whereClause, tmodel, subProp, tablePrefix, propertyPredicate, parm.Value, scopedTables, queryParms.ToArray())))
                    {
                        // Is this a collection?
                        if (typeof(IList).IsAssignableFrom(subProp.PropertyType)) // Other table points at this on
                        {
                            var propertyType = subProp.PropertyType.StripGeneric();
                            // map and get ORM def'n
                            var subTableType = m_mapper.MapModelType(propertyType);
                            var subTableMap = TableMapping.Get(subTableType);
                            var linkColumns = subTableMap.Columns.Where(o => scopedTables.Any(s => s.OrmType == o.ForeignKey?.Table));

                            //var linkColumn = linkColumns.Count() > 1 ? linkColumns.FirstOrDefault(o=>o.SourceProperty.Name == "SourceKey") : linkColumns.FirstOrDefault();
                            var linkColumn = linkColumns.Count() > 1 ? linkColumns.FirstOrDefault(o => propertyPredicate.SubPath.StartsWith("source") ? o.SourceProperty.Name != "SourceKey" : o.SourceProperty.Name == "SourceKey") : linkColumns.FirstOrDefault();

                            // Link column is null, is there an assoc attrib?
                            SqlStatement subQueryStatement = new SqlStatement(this.m_provider);

                            var subTableColumn = linkColumn;
                            string existsClause = String.Empty;
                            var lnkPfx = IncrementSubQueryAlias(tablePrefix);

                            if (linkColumn == null || scopedTables.Any(o => o.AssociationWith(subTableMap) != null)) // Or there is a better linker
                            {
                                var tableWithJoin = scopedTables.Select(o => o.AssociationWith(subTableMap)).FirstOrDefault(o => o != null);
                                linkColumn = tableWithJoin.Columns.SingleOrDefault(o => scopedTables.Any(s => s.OrmType == o.ForeignKey?.Table));
                                var targetColumn = tableWithJoin.Columns.SingleOrDefault(o => o.ForeignKey?.Table == subTableMap.OrmType);
                                subTableColumn = subTableMap.GetColumn(targetColumn.ForeignKey.Column);
                                // The sub-query statement needs to be joined as well
                                subQueryStatement.Append($"SELECT 1 FROM {tableWithJoin.TableName} AS {lnkPfx}{tableWithJoin.TableName} WHERE ");
                                existsClause = $"{lnkPfx}{tableWithJoin.TableName}.{targetColumn.Name}";
                                //throw new InvalidOperationException($"Cannot find foreign key reference to table {tableMap.TableName} in {subTableMap.TableName}");
                            }

                            var localTable = scopedTables.Where(o => o.GetColumn(linkColumn.ForeignKey.Column) != null).FirstOrDefault();

                            if (String.IsNullOrEmpty(existsClause))
                                existsClause = $"{tablePrefix}{localTable.TableName}.{localTable.GetColumn(linkColumn.ForeignKey.Column).Name}";

                            var guardConditions = queryParms.GroupBy(o => QueryPredicate.Parse(o.Key).Guard);

                            foreach (var guardClause in guardConditions)
                            {
                                var subQuery = guardClause.Select(o => new KeyValuePair<String, Object>(QueryPredicate.Parse(o.Key).ToString(QueryPredicatePart.SubPath), o.Value)).ToList();

                                // TODO: GUARD CONDITION HERE!!!!
                                if (!String.IsNullOrEmpty(guardClause.Key))
                                {
                                    StringBuilder guardCondition = new StringBuilder();
                                    var clsModel = propertyType;
                                    while (clsModel.GetCustomAttribute<ClassifierAttribute>() != null)
                                    {
                                        var clsProperty = clsModel.GetRuntimeProperty(clsModel.GetCustomAttribute<ClassifierAttribute>().ClassifierProperty);
                                        clsModel = clsProperty.PropertyType.StripGeneric();
                                        var redirectProperty = clsProperty.GetCustomAttribute<SerializationReferenceAttribute>()?.RedirectProperty;
                                        if (redirectProperty != null)
                                            clsProperty = clsProperty.DeclaringType.GetRuntimeProperty(redirectProperty);

                                        // Is this a uuid?
                                        guardCondition.Append(clsProperty.GetSerializationName());
                                        if (guardClause.Key.Split('|').All(o => Guid.TryParse(o, out Guid _)))
                                            break;
                                        else
                                        {
                                            if (typeof(IdentifiedData).IsAssignableFrom(clsModel))
                                                guardCondition.Append(".");
                                        }
                                    }
                                    subQuery.Add(new KeyValuePair<string, object>(guardCondition.ToString(), guardClause.Key.Split('|')));

                                    // Filter by effective version
                                    if (typeof(IVersionedAssociation).IsAssignableFrom(clsModel))
                                        subQuery.Add(new KeyValuePair<string, object>("obsoleteVersionSequence", new String[] { "null" }));
                                }

                                // Generate method
                                subQuery.RemoveAll(o => String.IsNullOrEmpty(o.Key));
                                var prefix = IncrementSubQueryAlias(tablePrefix);

                                // Sub path is specified
                                if (String.IsNullOrEmpty(propertyPredicate.SubPath) && "null".Equals(parm.Value))
                                    subQueryStatement.And($"NOT EXISTS (");
                                // Query Optimization - Sub-Path is specfified and the only object is a NOT value (other than classifier)
                                else if (!String.IsNullOrEmpty(propertyPredicate.SubPath) &&
                                    subQuery.Count <= 2 &&
                                    subQuery.Count(p =>
                                        !p.Key.Contains(".") && (
                                        (p.Value as String)?.StartsWith("!") == true ||
                                        (p.Value as List<String>)?.All(v => v.StartsWith("!")) == true)) == 1)
                                {
                                    subQueryStatement.And($"NOT EXISTS (");
                                    subQuery = subQuery.Select(a =>
                                    {
                                        if ((a.Value as String)?.StartsWith("!") == true)
                                            return new KeyValuePair<String, Object>(a.Key, (a.Value as String)?.Substring(1));
                                        else if ((a.Value as List<String>)?.All(v => v.StartsWith("!")) == true)
                                            return new KeyValuePair<string, object>(a.Key, (a.Value as List<String>)?.Select(o => o.Substring(1)).ToList());
                                        else
                                            return a;
                                    }).ToList();
                                }
                                else
                                    subQueryStatement.And($"EXISTS (");

                                // Does this query object have obsolete version sequence?
                                if (typeof(IVersionedAssociation).IsAssignableFrom(propertyType)) // Add obslt guard
                                {
                                    subQuery.Add(new KeyValuePair<string, object>(propertyType.GetRuntimeProperty(nameof(IVersionedAssociation.ObsoleteVersionSequenceId)).GetSerializationName(), "null"));
                                }

                                var genMethod = typeof(QueryBuilder).GetGenericMethod("CreateQuery", new Type[] { propertyType }, new Type[] { subQuery.GetType(), typeof(String), typeof(bool), typeof(List<TableMapping>), typeof(ModelSort<>).MakeGenericType(propertyType).MakeArrayType(), typeof(ColumnMapping[]) });

                                if (subQuery.Count(p => !p.Key.Contains(".")) == 0)
                                    subQueryStatement.Append(this.CreateQuery(propertyType, subQuery.Distinct(), prefix, true, scopedTables, new ColumnMapping[] { ColumnMapping.One }));
                                else
                                    subQueryStatement.Append(this.CreateQuery(propertyType, subQuery.Distinct(), prefix, false, scopedTables, new ColumnMapping[] { ColumnMapping.One }));

                                subQueryStatement.And($"{existsClause} = {prefix}{subTableMap.TableName}.{subTableColumn.Name}");
                                //existsClause = $"{prefix}{subTableColumn.Table.TableName}.{subTableColumn.Name}";

                                subQueryStatement.Append(")");
                            }

                            if (subTableColumn != linkColumn)
                                whereClause.And($"EXISTS (").Append(subQueryStatement).And($"{tablePrefix}{localTable.TableName}.{localTable.GetColumn(linkColumn.ForeignKey.Column).Name} = {lnkPfx}{linkColumn.Table.TableName}.{linkColumn.Name}").Append(")");
                            else
                                whereClause.And(subQueryStatement);
                        }
                        else  // this table points at other
                        {
                            var subQuery = queryParms.Select(o => new KeyValuePair<String, Object>(QueryPredicate.Parse(o.Key).ToString(QueryPredicatePart.SubPath), o.Value)).ToList();

                            if (!subQuery.Any(o => o.Key == "obsoletionTime") && typeof(IBaseData).IsAssignableFrom(subProp.PropertyType))
                                subQuery.Add(new KeyValuePair<string, object>("obsoletionTime", "null"));

                            TableMapping tableMapping = null;
                            var subPropKey = tmodel.GetQueryProperty(propertyPredicate.Path);

                            // Get column info
                            PropertyInfo domainProperty = scopedTables.Select(o => { tableMapping = o; return m_mapper.MapModelProperty(tmodel, o.OrmType, subPropKey); })?.FirstOrDefault(o => o != null);
                            ColumnMapping linkColumn = null;
                            // If the domain property is not set, we may have to infer the link
                            if (domainProperty == null)
                            {
                                var subPropType = m_mapper.MapModelType(subProp.PropertyType);
                                // We find the first column with a foreign key that points to the other !!!
                                linkColumn = scopedTables.SelectMany(o => o.Columns).FirstOrDefault(o => o.ForeignKey?.Table == subPropType);
                            }
                            else
                                linkColumn = tableMapping.GetColumn(domainProperty);

                            var fkTableDef = parentScopedTables?.FirstOrDefault(o => o.OrmType == linkColumn.ForeignKey.Table) ?? TableMapping.Get(linkColumn.ForeignKey.Table);
                            var fkColumnDef = fkTableDef.GetColumn(linkColumn.ForeignKey.Column);
                            var prefix = IncrementSubQueryAlias(tablePrefix);

                            // Create the sub-query
                            //var genMethod = typeof(QueryBuilder).GetGenericMethod("CreateQuery", new Type[] { subProp.PropertyType }, new Type[] { subQuery.GetType(), typeof(ColumnMapping[]) });
                            //SqlStatement subQueryStatement = genMethod.Invoke(this, new Object[] { subQuery, new ColumnMapping[] { fkColumnDef } }) as SqlStatement;
                            SqlStatement subQueryStatement = null;
                            var subSkipJoins = subQuery.Count(o => !o.Key.Contains(".") && o.Key != "obsoletionTime") == 0;
                            if (String.IsNullOrEmpty(propertyPredicate.CastAs))
                            {
                                subQueryStatement = this.CreateQuery(subProp.PropertyType, subQuery, prefix, subSkipJoins, scopedTables, new ColumnMapping[] { fkColumnDef });
                            }
                            else // we need to cast!
                            {
                                var castAsType = new SanteDB.Core.Model.Serialization.ModelSerializationBinder().BindToType("SanteDB.Core.Model", propertyPredicate.CastAs);
                                subQueryStatement = this.CreateQuery(castAsType, subQuery, prefix, false, scopedTables, new ColumnMapping[] { fkColumnDef });
                            }

                            //cteStatements.Add(new SqlStatement(this.m_provider, $"{tablePrefix}cte{cteStatements.Count} AS (").Append(subQueryStatement).Append(")"));
                            //subQueryStatement.And($"{tablePrefix}{tableMapping.TableName}.{linkColumn.Name} = {sqName}{fkTableDef.TableName}.{fkColumnDef.Name} ");

                            // Join up to the parent table

                            whereClause.And($" {tablePrefix}{tableMapping.TableName}.{linkColumn.Name} IN (").Append(subQueryStatement).Append(")");
                        }
                    }
                }
                else if (!m_hacks.Any(o => o.HackQuery(this, selectStatement, whereClause, tmodel, tmodel.GetQueryProperty(propertyPredicate.Path), tablePrefix, propertyPredicate, parm.Value, scopedTables, parm)))
                    whereClause.And(CreateWhereCondition(tmodel, propertyPredicate.Path, parm.Value, tablePrefix, scopedTables));
            }

            return whereClause;
        }

        /// <summary>
        /// Create the order by clause
        /// </summary>
        /// <param name="tmodel">The type of model</param>
        /// <param name="tablePrefix">The prefix that the table has</param>
        /// <param name="scopedTables">The tables which are scoped</param>
        /// <param name="sortExpression">The sorting expression</param>
        private SqlStatement CreateOrderBy(Type tmodel, string tablePrefix, IEnumerable<TableMapping> scopedTables, Expression sortExpression, SortOrderType order)
        {
            switch (sortExpression.NodeType)
            {
                case ExpressionType.Convert:
                case ExpressionType.ConvertChecked:
                    return this.CreateOrderBy(tmodel, tablePrefix, scopedTables, ((UnaryExpression)sortExpression).Operand, order);

                case ExpressionType.MemberAccess:
                    var mexpr = (MemberExpression)sortExpression;

                    // Determine the parameter type
                    if (mexpr.Expression.NodeType != ExpressionType.Parameter)
                        throw new InvalidOperationException("OrderBy can only be performed on primary properties of the object");

                    // Determine the map
                    var tableMapping = scopedTables.First();
                    var propertyInfo = mexpr.Member as PropertyInfo;
                    PropertyInfo domainProperty = scopedTables.Select(o => { tableMapping = o; return m_mapper.MapModelProperty(tmodel, o.OrmType, propertyInfo); }).FirstOrDefault(o => o != null);
                    var columnData = tableMapping.GetColumn(domainProperty);
                    return new SqlStatement(this.m_provider, $" {columnData.Name} {(order == SortOrderType.OrderBy ? "ASC" : "DESC")}");

                default:
                    throw new InvalidOperationException("Cannot sort by this property expression");
            }
        }

        /// <summary>
        /// Increment sub-query alias
        /// </summary>
        private static String IncrementSubQueryAlias(string tablePrefix)
        {
            if (String.IsNullOrEmpty(tablePrefix))
                return "sq0";
            else
            {
                int sq = 0;
                if (Int32.TryParse(tablePrefix.Substring(2), out sq))
                    return "sq" + (sq + 1);
                else
                    return "sq0";
            }
        }

        /// <summary>
        /// Create a where condition
        /// </summary>
        public SqlStatement CreateWhereCondition(Type tmodel, String propertyPath, Object value, String tablePrefix, IEnumerable<TableMapping> scopedTables)
        {
            // Map the type
            var tableMapping = scopedTables.First();
            var propertyInfo = tmodel.GetQueryProperty(propertyPath);
            if (propertyInfo == null)
                throw new ArgumentOutOfRangeException(propertyPath);

            PropertyInfo domainProperty = scopedTables.Select(o => { tableMapping = o; return m_mapper.MapModelProperty(tmodel, o.OrmType, propertyInfo); }).FirstOrDefault(o => o != null);

            // Now map the property path
            var tableAlias = $"{tablePrefix}{tableMapping.TableName}";
            Guid pkey = Guid.Empty;

            var sValue = value.ToString();
            if (value is IList)
            {
                var vals = (value as IEnumerable).OfType<Object>().Where(s => !"!null".Equals(s));
                if (vals.Any())
                    sValue = vals.First().ToString();
            }

            if (domainProperty == null && Guid.TryParse(sValue, out pkey))
            {
                domainProperty = tableMapping.PrimaryKey.First().SourceProperty;
                // Link property to the key
                propertyInfo = tmodel.GetProperty(propertyInfo.Name + "Key");
            }
            else if (domainProperty == null)
                throw new ArgumentException($"Can't find SQL based property for {propertyPath} on {tableMapping.TableName}");
            var columnData = tableMapping.GetColumn(domainProperty);

            // List of parameters
            var lValue = value as IList;
            if (lValue == null)
                lValue = new List<Object>() { value };

            return CreateSqlPredicate(tableAlias, columnData.Name, propertyInfo, lValue);
        }

        /// <summary>
        /// Create the actual SQL predicate
        /// </summary>
        /// <param name="tableAlias">The alias for the table on which the predicate is based</param>
        /// <param name="modelProperty">The model property information for type information</param>
        /// <param name="columnName">The column data for the data model</param>
        /// <param name="values">The values to be matched</param>
        public SqlStatement CreateSqlPredicate(String tableAlias, String columnName, PropertyInfo modelProperty, IList values)
        {
            var retVal = new SqlStatement(this.m_provider);

            bool noCase = modelProperty.GetCustomAttribute<NoCaseAttribute>() != null;
            string parmValue = noCase ? $"{this.m_provider.CreateSqlKeyword(SqlKeyword.Lower)}(?)" : "?";
            retVal.Append("(");
            for (var i = 0; i < values.Count; i++)
            {
                var itm = values[i];
                if (noCase)
                    retVal.Append($"{this.m_provider.CreateSqlKeyword(SqlKeyword.Lower)}({tableAlias}.{columnName})");
                else
                    retVal.Append($"{tableAlias}.{columnName}");
                var semantic = " OR ";
                var iValue = itm;
                if (iValue is String)
                {
                    var sValue = itm as String;
                    switch (sValue[0])
                    {
                        case ':': // function
                            var opMatch = QueryFilterExtensions.ExtendedFilterRegex.Match(sValue);
                            if (opMatch.Success)
                            {
                                // Extract
                                String fnName = opMatch.Groups[1].Value,
                                    parms = opMatch.Groups[3].Value,
                                    operand = opMatch.Groups[4].Value;

                                List<String> extendedParms = new List<string>();
                                var parmExtract = QueryFilterExtensions.ParameterExtractRegex.Match(parms + ",");
                                while (parmExtract.Success)
                                {
                                    extendedParms.Add(parmExtract.Groups[1].Value);
                                    parmExtract = QueryFilterExtensions.ParameterExtractRegex.Match(parmExtract.Groups[2].Value);
                                }
                                // Now find the function
                                var filterFn = this.m_provider.GetFilterFunction(fnName);
                                if (filterFn == null)
                                    retVal.Append($" = {parmValue} ", CreateParameterValue(sValue, modelProperty.PropertyType));
                                else
                                {
                                    retVal.RemoveLast();
                                    retVal = filterFn.CreateSqlStatement(retVal, $"{tableAlias}.{columnName}", extendedParms.ToArray(), operand, modelProperty.PropertyType).Build();
                                }
                            }
                            else
                                retVal.Append($" = {parmValue} ", CreateParameterValue(sValue, modelProperty.PropertyType));
                            break;

                        case '<':
                            semantic = " AND ";
                            if (sValue[1] == '=')
                                retVal.Append($" <= {parmValue}", CreateParameterValue(sValue.Substring(2), modelProperty.PropertyType));
                            else
                                retVal.Append($" < {parmValue}", CreateParameterValue(sValue.Substring(1), modelProperty.PropertyType));
                            break;

                        case '>':
                            // peek the next value and see if it is < then we use BETWEEN
                            if (i < values.Count - 1 && values[i + 1].ToString().StartsWith("<"))
                            {
                                object lower = null, upper = null;
                                if (sValue[1] == '=')
                                    lower = CreateParameterValue(sValue.Substring(2), modelProperty.PropertyType);
                                else
                                    lower = CreateParameterValue(sValue.Substring(1), modelProperty.PropertyType);
                                sValue = values[++i].ToString();
                                if (sValue[1] == '=')
                                    upper = CreateParameterValue(sValue.Substring(2), modelProperty.PropertyType);
                                else
                                    upper = CreateParameterValue(sValue.Substring(1), modelProperty.PropertyType);
                                semantic = " OR ";
                                retVal.Append($" BETWEEN {parmValue} AND {parmValue}", lower, upper);
                            }
                            else
                            {
                                semantic = " AND ";
                                if (sValue[1] == '=')
                                    retVal.Append($" >= {parmValue}", CreateParameterValue(sValue.Substring(2), modelProperty.PropertyType));
                                else
                                    retVal.Append($" > {parmValue}", CreateParameterValue(sValue.Substring(1), modelProperty.PropertyType));
                            }
                            break;

                        case '!':
                            semantic = " AND ";
                            if (sValue.Equals("!null"))
                                retVal.Append(" IS NOT NULL");
                            else
                                retVal.Append($" <> {parmValue}", CreateParameterValue(sValue.Substring(1), modelProperty.PropertyType));
                            break;

                        case '~':
                            retVal.Append($" {this.m_provider.CreateSqlKeyword(SqlKeyword.ILike)} '%' || {parmValue} || '%'", CreateParameterValue(sValue.Substring(1), modelProperty.PropertyType));
                            break;

                        case '^':
                            retVal.Append($" {this.m_provider.CreateSqlKeyword(SqlKeyword.ILike)} {parmValue} || '%'", CreateParameterValue(sValue.Substring(1), modelProperty.PropertyType));
                            break;

                        case '$':
                            retVal.Append($" {this.m_provider.CreateSqlKeyword(SqlKeyword.ILike)} '%' || {parmValue}", CreateParameterValue(sValue.Substring(1), modelProperty.PropertyType));
                            break;

                        default:
                            if (sValue.Equals("null"))
                                retVal.Append(" IS NULL");
                            else
                                retVal.Append($" = {parmValue} ", CreateParameterValue(sValue, modelProperty.PropertyType));
                            break;
                    }
                }
                else
                    retVal.Append($" = {parmValue} ", CreateParameterValue(iValue, modelProperty.PropertyType));

                if (i < values.Count - 1)
                    retVal.Append(semantic);
            }

            retVal.Append(")");

            return retVal;
        }

        /// <summary>
        /// Create a parameter value
        /// </summary>
        public static object CreateParameterValue(object value, Type toType)
        {
<<<<<<< HEAD
            if (value is String str)
            {
                if (str.Length > 1 && str.StartsWith("\"") && str.EndsWith(("\"")))
                {
                    value= str.Substring(1, str.Length - 2).Replace("\\\"", "\"");
                }
                else if (str.Equals("null", StringComparison.OrdinalIgnoreCase))
                {
                    return DBNull.Value;
                }
                
            }
            
=======
            object retVal = null;
            if (value is String str && str.StartsWith("\"") && str.EndsWith("\"") 
                && str.Length > 2// JF - Fix issue where str == "\""
                ) // quoted string
                value = str.Substring(1, str.Length - 2).Replace("\\\"", "\"");
>>>>>>> eb74da45
            if (value.GetType() == toType ||
                value.GetType() == toType.StripNullable())
                return value;
            else if (MapUtil.TryConvert(value, toType, out var retVal))
                return retVal;
            else
                throw new ArgumentOutOfRangeException(value.ToString());
        }
    }
}<|MERGE_RESOLUTION|>--- conflicted
+++ resolved
@@ -858,7 +858,6 @@
         /// </summary>
         public static object CreateParameterValue(object value, Type toType)
         {
-<<<<<<< HEAD
             if (value is String str)
             {
                 if (str.Length > 1 && str.StartsWith("\"") && str.EndsWith(("\"")))
@@ -872,13 +871,6 @@
                 
             }
             
-=======
-            object retVal = null;
-            if (value is String str && str.StartsWith("\"") && str.EndsWith("\"") 
-                && str.Length > 2// JF - Fix issue where str == "\""
-                ) // quoted string
-                value = str.Substring(1, str.Length - 2).Replace("\\\"", "\"");
->>>>>>> eb74da45
             if (value.GetType() == toType ||
                 value.GetType() == toType.StripNullable())
                 return value;
